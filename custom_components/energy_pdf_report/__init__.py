"""Intégration personnalisée pour générer un rapport énergie en PDF."""

from __future__ import annotations

import calendar

import inspect
import logging
from collections import defaultdict
from dataclasses import dataclass
from datetime import date, datetime, time, timedelta, tzinfo

from pathlib import Path
from typing import Any, Iterable, TYPE_CHECKING

import voluptuous as vol

from homeassistant.components import persistent_notification, recorder
from homeassistant.components.recorder import statistics as recorder_statistics
from homeassistant.components.recorder.models.statistics import StatisticMetaData
from homeassistant.components.recorder.statistics import StatisticsRow
from homeassistant.const import CONF_FILENAME
from homeassistant.core import HomeAssistant, ServiceCall
from homeassistant.exceptions import HomeAssistantError
from homeassistant.config_entries import ConfigEntry

from homeassistant.helpers import config_validation as cv
from homeassistant.helpers.typing import ConfigType
from homeassistant.util import dt as dt_util

from homeassistant.components.energy.data import async_get_manager

from .const import (
    CONF_DASHBOARD,
    CONF_DEFAULT_REPORT_TYPE,
    CONF_END_DATE,
    CONF_FILENAME_PATTERN,
    CONF_OUTPUT_DIR,
    CONF_PERIOD,
    CONF_START_DATE,
    DEFAULT_FILENAME_PATTERN,
    DEFAULT_OUTPUT_DIR,
    DEFAULT_PERIOD,
    DOMAIN,
    PDF_TITLE,
    SERVICE_GENERATE_REPORT,
    VALID_PERIODS,
)
from .pdf import EnergyPDFBuilder, TableConfig, _decorate_category

if TYPE_CHECKING:
    from homeassistant.components.energy.data import EnergyPreferences

_LOGGER = logging.getLogger(__name__)

_RECORDER_METADATA_REQUIRES_HASS: bool | None = None


SERVICE_GENERATE_SCHEMA = vol.Schema(
    {
        vol.Optional(CONF_START_DATE): cv.date,
        vol.Optional(CONF_END_DATE): cv.date,
        vol.Optional(CONF_PERIOD): vol.In(VALID_PERIODS),
        vol.Optional(CONF_FILENAME): cv.string,

        vol.Optional(CONF_OUTPUT_DIR): cv.string,

        vol.Optional(CONF_DASHBOARD): cv.string,
    }
)


DATA_SERVICES_REGISTERED = "_services_registered"

@dataclass(slots=True)
class MetricDefinition:
    """Représentation d'une statistique à inclure dans le rapport."""

    category: str
    statistic_id: str



@dataclass(slots=True)
class DashboardSelection:
    """Informations sur un tableau de bord énergie sélectionné."""

    identifier: str | None
    name: str | None
    preferences: dict[str, Any]


def _recorder_metadata_requires_hass() -> bool:
    """Déterminer si recorder.get_metadata attend l'instance hass."""

    global _RECORDER_METADATA_REQUIRES_HASS

    if _RECORDER_METADATA_REQUIRES_HASS is None:
        try:
            parameters = inspect.signature(recorder_statistics.get_metadata).parameters
        except (TypeError, ValueError):
            _RECORDER_METADATA_REQUIRES_HASS = True
        else:
            _RECORDER_METADATA_REQUIRES_HASS = "hass" in parameters

    return _RECORDER_METADATA_REQUIRES_HASS


def _set_recorder_metadata_requires_hass(value: bool) -> None:
    """Mettre à jour le cache local de compatibilité recorder."""

    global _RECORDER_METADATA_REQUIRES_HASS
    _RECORDER_METADATA_REQUIRES_HASS = value


async def async_setup(hass: HomeAssistant, config: ConfigType) -> bool:
    """Initialiser les structures de données du domaine."""

    hass.data.setdefault(DOMAIN, {})

    _async_register_services(hass)

    return True


async def async_setup_entry(hass: HomeAssistant, entry: ConfigEntry) -> bool:
    """Configurer une entrée de configuration."""

    domain_data = hass.data.setdefault(DOMAIN, {})
<<<<<<< HEAD
    domain_data[entry.entry_id] = entry.data
=======

    domain_data[entry.entry_id] = entry.data

>>>>>>> d0023393

    _async_register_services(hass)

    return True


async def async_unload_entry(hass: HomeAssistant, entry: ConfigEntry) -> bool:
    """Décharger l'intégration lors de la suppression de l'entrée."""

    domain_data = hass.data.get(DOMAIN)
    if not domain_data:
        return True

    domain_data.pop(entry.entry_id, None)

    if not _domain_has_config_entries(domain_data):
        hass.services.async_remove(DOMAIN, SERVICE_GENERATE_REPORT)
        domain_data.pop(DATA_SERVICES_REGISTERED, None)
        hass.data.pop(DOMAIN, None)

    return True


def _async_register_services(hass: HomeAssistant) -> None:
    """Enregistrer les services si nécessaire."""

    domain_data = hass.data.setdefault(DOMAIN, {})
    if domain_data.get(DATA_SERVICES_REGISTERED):
        return

    domain_data[DATA_SERVICES_REGISTERED] = True
    """Configurer le service de génération de rapport."""

    async def _async_generate(call: ServiceCall) -> None:
        await _async_handle_generate(hass, call)

    hass.services.async_register(
        DOMAIN,
        SERVICE_GENERATE_REPORT,
        _async_generate,
        schema=SERVICE_GENERATE_SCHEMA,
    )


_ALLOWED_OPTION_KEYS: tuple[str, ...] = (
    CONF_OUTPUT_DIR,
    CONF_FILENAME_PATTERN,
    CONF_DEFAULT_REPORT_TYPE,
)


def _get_config_entry_options(hass: HomeAssistant) -> dict[str, Any]:
    """Fusionner les options configurées sur les entrées actives."""

    entries = hass.config_entries.async_entries(DOMAIN)
    if not entries:
        return {}
    domain_data = hass.data.get(DOMAIN) or {}
    active_ids = _active_entry_ids(domain_data)

    options: dict[str, Any] = {}
    for entry in entries:
        if not active_ids or entry.entry_id in active_ids:
<<<<<<< HEAD
            entry_options = entry.options or {}
            for key in _ALLOWED_OPTION_KEYS:
                if key in entry_options:
                    options[key] = entry_options[key]
            if (
                CONF_DEFAULT_REPORT_TYPE not in options
                and CONF_PERIOD in entry_options
                and entry_options[CONF_PERIOD] in VALID_PERIODS
            ):
                options[CONF_DEFAULT_REPORT_TYPE] = entry_options[CONF_PERIOD]
=======
            options.update(entry.options or {})
>>>>>>> d0023393

    return options


def _active_entry_ids(domain_data: dict[str, Any]) -> set[str]:
    """Retourner les identifiants d'entrée actifs dans hass.data."""

    return {
        key
        for key in domain_data
        if key != DATA_SERVICES_REGISTERED and isinstance(domain_data[key], dict)
    }


def _domain_has_config_entries(domain_data: dict[str, Any]) -> bool:
    """Déterminer s'il reste des entrées configurées dans hass.data."""

    return bool(_active_entry_ids(domain_data))


async def _async_handle_generate(hass: HomeAssistant, call: ServiceCall) -> None:
    """Exécuter la génération d'un rapport PDF."""

    manager = await async_get_manager(hass)


    dashboard_requested: str | None = call.data.get(CONF_DASHBOARD)
    selection = await _async_select_dashboard_preferences(
        hass, manager, dashboard_requested
    )
    preferences = selection.preferences


    options = _get_config_entry_options(hass)
    call_data = dict(call.data)

    default_period = options.get(CONF_DEFAULT_REPORT_TYPE, options.get(CONF_PERIOD, DEFAULT_PERIOD))
    if CONF_PERIOD not in call_data:
        call_data[CONF_PERIOD] = default_period

    period_value = call_data.get(CONF_PERIOD, default_period)
    if period_value not in VALID_PERIODS:
        period_value = DEFAULT_PERIOD

    period = str(period_value)
    call_data[CONF_PERIOD] = period

    start, end, display_start, display_end, bucket = _resolve_period(hass, call_data)
    metrics = _build_metrics(preferences)


    if not metrics:
        raise HomeAssistantError(
            "Aucune statistique n'a été trouvée dans les préférences énergie."
        )

    stats_map, metadata = await _collect_statistics(hass, metrics, start, end, bucket)
    totals = _calculate_totals(metrics, stats_map)

    output_dir_input = call.data.get(
        CONF_OUTPUT_DIR, options.get(CONF_OUTPUT_DIR, DEFAULT_OUTPUT_DIR)
    )
    output_dir = Path(output_dir_input)
    if not output_dir.is_absolute():
        output_dir = Path(hass.config.path(output_dir_input))

    filename: str | None = call.data.get(CONF_FILENAME)
    filename_pattern: str = options.get(
        CONF_FILENAME_PATTERN, DEFAULT_FILENAME_PATTERN
    )
    if not isinstance(filename_pattern, str) or not filename_pattern.strip():
        filename_pattern = DEFAULT_FILENAME_PATTERN
    generated_at = dt_util.now()

    dashboard_label = _format_dashboard_label(selection)

    pdf_path = await hass.async_add_executor_job(
        _build_pdf,
        metrics,
        totals,
        metadata,
        display_start,
        display_end,
        bucket,
        output_dir,
        filename,
        filename_pattern,
        generated_at,
        dashboard_label,

        period,

    )

    message_lines = [
        (
            "Rapport énergie généré pour la période du "
            f"{display_start.date().isoformat()} au {display_end.date().isoformat()}."
        )
    ]

    if dashboard_label:
        message_lines.append(f"Tableau de bord : {dashboard_label}")

    message_lines.append(f"Fichier : {pdf_path}")
    message = "\n".join(message_lines)
    persistent_notification.async_create(
        hass,
        message,
        title="Rapport énergie",
        notification_id=f"{DOMAIN}_last_report",
    )
    if dashboard_label:
        _LOGGER.info("Rapport énergie généré (%s): %s", dashboard_label, pdf_path)
    else:
        _LOGGER.info("Rapport énergie généré: %s", pdf_path)


async def _async_select_dashboard_preferences(
    hass: HomeAssistant, manager: Any, requested_dashboard: str | None
) -> DashboardSelection:
    """Sélectionner les préférences énergie pour le tableau demandé."""

    dashboards = _collect_dashboard_preferences(manager)


    if requested_dashboard:
        normalized = _normalize_dashboard_key(requested_dashboard)

        if normalized is not None:
            for selection in dashboards:
                if _match_dashboard_key(selection, normalized):
                    return selection

        fetched = await _async_fetch_dashboard_preferences_via_methods(
            hass, manager, requested_dashboard
        )
        if fetched:
            return fetched

        raise HomeAssistantError(
            f"Aucun tableau de bord énergie nommé '{requested_dashboard}' n'a été trouvé."
        )


    if dashboards:
        return _pick_default_dashboard(manager, dashboards)

    data = getattr(manager, "data", None)
    if _is_energy_preferences(data):
        return DashboardSelection(None, None, data)

    raise HomeAssistantError(
        "Le tableau de bord énergie n'est pas encore configuré."
    )


def _collect_dashboard_preferences(manager: Any) -> list[DashboardSelection]:
    """Extraire les différents tableaux de bord disponibles."""

    selections: list[DashboardSelection] = []

    selections.extend(_extract_named_preferences(getattr(manager, "data", None)))

    for attr in ("dashboards", "dashboard"):
        if hasattr(manager, attr):
            selections.extend(_extract_named_preferences(getattr(manager, attr)))

    data = getattr(manager, "data", None)
    if isinstance(data, dict):
        for key in ("dashboards", "dashboard"):
            if key in data:
                selections.extend(_extract_named_preferences(data[key]))

    deduped: list[DashboardSelection] = []
    for selection in selections:
        if not _is_energy_preferences(selection.preferences):
            continue

        key = (selection.identifier, selection.name)
        existing_index = next(
            (index for index, current in enumerate(deduped) if (current.identifier, current.name) == key),
            None,
        )

        if existing_index is None:
            deduped.append(selection)
            continue

        current = deduped[existing_index]
        replace = False
        if current.identifier is None and selection.identifier is not None:
            replace = True
        elif current.name is None and selection.name is not None:
            replace = True

        if replace:
            deduped[existing_index] = selection

    return deduped


def _extract_named_preferences(
    candidate: Any, fallback_id: str | None = None, fallback_name: str | None = None
) -> list[DashboardSelection]:
    """Parcourir récursivement une structure pour trouver des préférences énergie."""

    selections: list[DashboardSelection] = []

    def _add(preferences: Any, identifier: str | None, name: str | None) -> None:
        if _is_energy_preferences(preferences):
            selections.append(
                DashboardSelection(
                    identifier if identifier else fallback_id,
                    name if name else fallback_name,
                    preferences,
                )
            )

    if candidate is None:
        return selections

    if _is_energy_preferences(candidate):
        _add(candidate, fallback_id, fallback_name)
        return selections

    if isinstance(candidate, dict):
        current_id = fallback_id
        for key in ("dashboard_id", "id", "slug", "key"):
            if key in candidate and candidate[key] is not None:
                value = candidate[key]
                current_id = str(value)
                break

        current_name = fallback_name
        for key in ("name", "title", "label"):
            value = candidate.get(key)
            if isinstance(value, str) and value.strip():
                current_name = value
                break

        if "preferences" in candidate:
            selections.extend(
                _extract_named_preferences(candidate["preferences"], current_id, current_name)
            )
        if "dashboards" in candidate:
            selections.extend(
                _extract_named_preferences(candidate["dashboards"], current_id, current_name)
            )
        if "dashboard" in candidate:
            selections.extend(
                _extract_named_preferences(candidate["dashboard"], current_id, current_name)
            )

        for key, value in candidate.items():
            if key in {"preferences", "dashboards", "dashboard", "energy_sources", "device_consumption"}:
                continue
            if isinstance(value, (dict, list)):
                next_id = current_id
                if isinstance(key, str) and key not in {"name", "title", "label"}:
                    next_id = key
                selections.extend(_extract_named_preferences(value, next_id, current_name))

        return selections

    if isinstance(candidate, list):
        for item in candidate:
            selections.extend(_extract_named_preferences(item, fallback_id, fallback_name))
        return selections

    for attr in ("preferences", "data"):
        if hasattr(candidate, attr):
            sub_candidate = getattr(candidate, attr)
            current_id = fallback_id
            for attr_key in ("dashboard_id", "id", "slug", "key"):
                if hasattr(candidate, attr_key):
                    value = getattr(candidate, attr_key)
                    if value is not None:
                        current_id = str(value)
                        break

            current_name = fallback_name
            for attr_name in ("name", "title", "label"):
                if hasattr(candidate, attr_name):
                    value = getattr(candidate, attr_name)
                    if isinstance(value, str) and value.strip():
                        current_name = value
                        break

            selections.extend(
                _extract_named_preferences(sub_candidate, current_id, current_name)
            )
            break

    return selections


def _is_energy_preferences(candidate: Any) -> bool:
    """Vérifier qu'une structure correspond aux préférences énergie attendues."""

    return (
        isinstance(candidate, dict)
        and "energy_sources" in candidate
        and "device_consumption" in candidate
    )


def _normalize_dashboard_key(value: str | None) -> str | None:
    """Normaliser un identifiant de tableau de bord pour comparaison."""

    if value is None:
        return None

    normalized = str(value).strip()
    if not normalized:
        return None

    return normalized.casefold()


def _match_dashboard_key(selection: DashboardSelection, requested: str) -> bool:
    """Comparer un tableau de bord à une clé normalisée."""

    for candidate in (selection.identifier, selection.name):
        normalized = _normalize_dashboard_key(candidate)
        if normalized and normalized == requested:
            return True

    return False


def _pick_default_dashboard(
    manager: Any, dashboards: list[DashboardSelection]
) -> DashboardSelection:
    """Choisir un tableau par défaut parmi ceux disponibles."""

    def _find_match(value: Any) -> DashboardSelection | None:
        normalized = _normalize_dashboard_key(value if value is None else str(value))
        if not normalized:
            return None
        for item in dashboards:
            if _match_dashboard_key(item, normalized):
                return item
        return None

    data = getattr(manager, "data", None)
    if isinstance(data, dict):
        for key in ("selected_dashboard", "default_dashboard", "active_dashboard"):
            selection = _find_match(data.get(key))
            if selection:
                return selection


    for attr in ("selected_dashboard", "default_dashboard", "active_dashboard"):
        if hasattr(manager, attr):
            selection = _find_match(getattr(manager, attr))
            if selection:
                return selection


    return dashboards[0]


async def _async_fetch_dashboard_preferences_via_methods(
    hass: HomeAssistant, manager: Any, dashboard_id: str
) -> DashboardSelection | None:
    """Tenter de récupérer les préférences via les méthodes du gestionnaire."""

    method_names = (
        "async_get_dashboard",
        "async_get_dashboard_preferences",
        "async_get_dashboard_by_id",
        "async_get_dashboard_by_slug",
        "get_dashboard",
    )

    for name in method_names:
        method = getattr(manager, name, None)
        if not callable(method):
            continue

        for args in ((dashboard_id,), (hass, dashboard_id)):
            try:
                result = method(*args)
            except TypeError:
                continue
            except Exception as err:  # pragma: no cover - best effort logging
                _LOGGER.debug(
                    "Erreur lors de l'appel de %s pour récupérer le tableau '%s': %s",
                    name,
                    dashboard_id,
                    err,
                )
                continue

            result = await _await_if_needed(result)

            selections = _extract_named_preferences(result, dashboard_id)
            if selections:
                requested = _normalize_dashboard_key(dashboard_id)
                if requested:
                    for selection in selections:
                        if _match_dashboard_key(selection, requested):
                            if selection.identifier is None:
                                return DashboardSelection(
                                    dashboard_id, selection.name, selection.preferences
                                )
                            return selection

                primary = selections[0]
                if primary.identifier is None:
                    return DashboardSelection(dashboard_id, primary.name, primary.preferences)
                return primary

            if _is_energy_preferences(result):
                return DashboardSelection(dashboard_id, None, result)

    return None



async def _await_if_needed(result: Any) -> Any:
    """Attendre une valeur si elle est awaitable."""

    if inspect.isawaitable(result):
        return await result
    return result


def _format_dashboard_label(selection: DashboardSelection) -> str | None:
    """Créer une étiquette lisible pour le tableau sélectionné."""

    name = selection.name
    identifier = selection.identifier

    if name and identifier:
        if _normalize_dashboard_key(name) == _normalize_dashboard_key(identifier):
            return name
        return f"{name} ({identifier})"

    return name or identifier



def _resolve_period(
    hass: HomeAssistant, call_data: dict[str, Any]
) -> tuple[datetime, datetime, datetime, datetime, str]:
    """Calculer les dates de début et fin en tenant compte de la granularité."""

    period: str = call_data.get(CONF_PERIOD, DEFAULT_PERIOD)
    start_date = _coerce_service_date(call_data.get(CONF_START_DATE), CONF_START_DATE)
    end_date = _coerce_service_date(call_data.get(CONF_END_DATE), CONF_END_DATE)

    now_local = dt_util.now()

    if start_date is None:
        if period == "day":
            start_date = now_local.date()
        elif period == "week":
            start_date = (now_local - timedelta(days=now_local.weekday())).date()
        elif period == "month":
            start_date = now_local.replace(day=1).date()
        else:
            raise HomeAssistantError("Période non supportée")

    if end_date is None:
        if period == "day":
            end_date = start_date
        elif period == "week":
            end_date = start_date + timedelta(days=6)
        elif period == "month":
            _, last_day = calendar.monthrange(start_date.year, start_date.month)
            end_date = start_date.replace(day=last_day)
    if end_date is None:
        end_date = start_date

    if end_date < start_date:
        raise HomeAssistantError("La date de fin doit être postérieure à la date de début.")

    timezone = _select_timezone(hass)

    start_local = _localize_date(start_date, timezone)

    # ``end_date`` reste inclusif comme dans le tableau de bord Énergie ;
    # recorder se charge ensuite de convertir ce point de sortie en borne exclusive.
    end_local = _localize_date(end_date, timezone)
    end_local_exclusive = end_local + timedelta(days=1)


    start_utc = dt_util.as_utc(start_local)
    end_utc = dt_util.as_utc(end_local)
    display_end = end_local_exclusive - timedelta(seconds=1)


    return (
        start_utc,
        end_utc,
        start_local,
        display_end,
        _select_bucket(period, start_local, end_local_exclusive),
    )



def _coerce_service_date(value: Any, field: str) -> date | None:
    """Convertir une valeur issue du service en date."""

    if value is None:
        return None

    if isinstance(value, datetime):
        return value.date()

    if isinstance(value, date):
        return value

    if isinstance(value, str):
        parsed = dt_util.parse_date(value)
        if parsed is not None:
            return parsed

    raise HomeAssistantError(
        f"Impossible d'interpréter {field} comme une date valide (format attendu YYYY-MM-DD)."
    )


def _select_timezone(hass: HomeAssistant) -> tzinfo:
    """Déterminer le fuseau horaire à utiliser pour les conversions locales."""

    if hass.config.time_zone:
        timezone = dt_util.get_time_zone(hass.config.time_zone)
        if timezone is not None:
            return timezone

    return dt_util.DEFAULT_TIME_ZONE


def _select_bucket(period: str, start_local: datetime, end_local_exclusive: datetime) -> str:
    """Choisir une granularité compatible avec recorder pour la période demandée."""

    normalized = period.lower() if isinstance(period, str) else ""

    if normalized == "day":
        return "hour"

    if normalized == "week":
        return "day"

    if normalized == "month":
        return "day"

    span = end_local_exclusive - start_local

    if span <= timedelta(days=2):
        return "hour"

    if span <= timedelta(days=35):
        return "day"

    return "month"


def _localize_date(day: date, timezone: tzinfo) -> datetime:
    """Assembler une date locale en tenant compte des transitions horaires."""

    naive = datetime.combine(day, time.min)
    localize = getattr(timezone, "localize", None)
    if callable(localize):  # pytz support
        return localize(naive)
    return naive.replace(tzinfo=timezone)



def _build_metrics(preferences: "EnergyPreferences" | dict[str, Any]) -> list[MetricDefinition]:
    """Lister les statistiques à inclure dans le rapport."""

    metrics: list[MetricDefinition] = []
    seen: set[str] = set()

    def _add(statistic_id: str | None, category: str) -> None:
        if not statistic_id or statistic_id in seen:
            return
        seen.add(statistic_id)
        metrics.append(MetricDefinition(category, statistic_id))

    for source in preferences.get("energy_sources", []):
        source_type = source.get("type")
        if source_type == "grid":
            for flow in source.get("flow_from", []):
                _add(flow.get("stat_energy_from"), "Import réseau")
                _add(flow.get("stat_cost"), "Coût réseau")
            for flow in source.get("flow_to", []):
                _add(flow.get("stat_energy_to"), "Export réseau")
                _add(flow.get("stat_compensation"), "Compensation réseau")
        elif source_type == "solar":
            _add(source.get("stat_energy_from"), "Production solaire")
        elif source_type == "battery":
            _add(source.get("stat_energy_from"), "Décharge batterie")
            _add(source.get("stat_energy_to"), "Charge batterie")
        elif source_type == "gas":
            _add(source.get("stat_energy_from"), "Consommation gaz")
            _add(source.get("stat_cost"), "Coût gaz")
        elif source_type == "water":
            _add(source.get("stat_energy_from"), "Consommation eau")
            _add(source.get("stat_cost"), "Coût eau")

    for device in preferences.get("device_consumption", []):
        _add(device.get("stat_consumption"), "Consommation appareils")

    return metrics


async def _collect_statistics(
    hass: HomeAssistant,
    metrics: Iterable[MetricDefinition],
    start: datetime,
    end: datetime,
    bucket: str,
) -> tuple[dict[str, list[StatisticsRow]], dict[str, tuple[int, StatisticMetaData]]]:
    """Récupérer les statistiques depuis recorder."""

    statistic_ids = {metric.statistic_id for metric in metrics}
    if not statistic_ids:
        return {}, {}

    try:
        instance = recorder.get_instance(hass)
    except RuntimeError as err:
        raise HomeAssistantError(
            "Le composant recorder doit être actif pour générer le rapport."
        ) from err

    metadata_requires_hass = _recorder_metadata_requires_hass()
    metadata: dict[str, tuple[int, StatisticMetaData]]

    try:
        if metadata_requires_hass:
            metadata = await instance.async_add_executor_job(
                _get_recorder_metadata_with_hass,
                hass,
                statistic_ids,
            )
        else:
            metadata = await instance.async_add_executor_job(
                recorder_statistics.get_metadata,
                statistic_ids,
            )
    except TypeError as err:
        err_message = str(err)

        if metadata_requires_hass and _metadata_error_indicates_legacy_signature(err_message):
            _LOGGER.debug(
                "Recorder get_metadata ne supporte pas hass en argument, bascule sur la signature héritée: %s",
                err_message,
            )
            _set_recorder_metadata_requires_hass(False)
            metadata = await instance.async_add_executor_job(
                recorder_statistics.get_metadata,
                statistic_ids,
            )
        elif (
            not metadata_requires_hass
            and _metadata_error_indicates_requires_hass(err_message)
        ):
            _LOGGER.debug(
                "Recorder get_metadata nécessite hass, nouvelle tentative avec la signature actuelle: %s",
                err_message,
            )
            _set_recorder_metadata_requires_hass(True)
            metadata = await instance.async_add_executor_job(
                _get_recorder_metadata_with_hass,
                hass,
                statistic_ids,
            )
        else:
            raise


    stats_map = await instance.async_add_executor_job(
        recorder_statistics.statistics_during_period,
        hass,
        start,
        end,
        statistic_ids,
        bucket,
        None,
        {"change"},
    )

    return stats_map, metadata


def _get_recorder_metadata_with_hass(
    hass: HomeAssistant,
    statistic_ids: set[str],
) -> dict[str, tuple[int, StatisticMetaData]]:
    """Appeler get_metadata avec hass en argument mot-clé."""

    return recorder_statistics.get_metadata(hass, statistic_ids=statistic_ids)


def _metadata_error_indicates_legacy_signature(message: str) -> bool:
    """Détecter les erreurs indiquant l'ancienne signature de get_metadata."""

    lowered = message.lower()
    return any(
        hint in lowered
        for hint in (
            "multiple values",
            "positional argument",
            "unexpected keyword",
        )
    )


def _metadata_error_indicates_requires_hass(message: str) -> bool:
    """Détecter les erreurs montrant que hass est requis."""

    lowered = message.lower()
    return any(
        hint in lowered
        for hint in (
            "missing 1 required positional argument",
            "unhashable type",
            "homeassistant",
        )
    )


def _calculate_totals(
    metrics: Iterable[MetricDefinition],
    stats: dict[str, list[StatisticsRow]],
) -> dict[str, float]:
    """Additionner les valeurs sur la période pour chaque statistique."""

    totals: dict[str, float] = {metric.statistic_id: 0.0 for metric in metrics}

    for statistic_id, rows in stats.items():
        if not rows:
            continue


        change_total = 0.0
        has_change = False

        for row in rows:

            change_value = row.get("change")
            if change_value is None:
                continue
            has_change = True
            change_total += float(change_value)

        if has_change:
            totals[statistic_id] = change_total


    return totals


def _discover_logo_candidate(output_dir: Path) -> Path | None:
    """Rechercher un logo optionnel à intégrer dans la page de garde."""

    candidates: list[Path] = []
    search_dirs = {output_dir, Path(__file__).resolve().parent}

    parent = output_dir.parent
    if parent != output_dir:
        search_dirs.add(parent)

    for directory in search_dirs:
        for filename in ("logo.png", "logo.jpg", "logo.jpeg"):
            candidate = directory / filename
            if candidate.exists():
                candidates.append(candidate)

    return candidates[0] if candidates else None


def _build_pdf(
    metrics: list[MetricDefinition],
    totals: dict[str, float],
    metadata: dict[str, tuple[int, StatisticMetaData]],
    display_start: datetime,
    display_end: datetime,
    bucket: str,
    output_dir: Path,
    filename: str | None,
    filename_pattern: str,
    generated_at: datetime,
    dashboard_label: str | None,

    period: str,

) -> str:
    """Assembler le PDF et le sauvegarder sur disque."""

    output_dir.mkdir(parents=True, exist_ok=True)

    if filename:
        filename = filename.strip()
        if not filename:
            filename = None

    if not filename:
        context = {
            "start": display_start.date().isoformat(),
            "end": display_end.date().isoformat(),
            "period": period,
        }

        try:
            filename = filename_pattern.format(**context)
        except KeyError as err:
            raise HomeAssistantError(
                "Le modèle de nom de fichier contient un espace réservé inconnu: "
                f"{err.args[0]}"
            ) from err

        filename = filename.strip()

        if not filename:
            raise HomeAssistantError(
                "Le modèle de nom de fichier a généré un nom vide."
            )
    elif not filename.lower().endswith(".pdf"):
        filename = f"{filename}.pdf"

    if not filename.lower().endswith(".pdf"):
        filename = f"{filename}.pdf"

    file_path = output_dir / filename

    period_label = f"{display_start.strftime('%d/%m/%Y')} → {display_end.strftime('%d/%m/%Y')}"
    logo_path = _discover_logo_candidate(output_dir)
    builder = EnergyPDFBuilder(
        PDF_TITLE,
        period_label=period_label,
        generated_at=generated_at,
        logo_path=logo_path,
    )

    cover_details = [
        f"Période : {period_label}",
        f"Granularité des statistiques : {bucket}",
        f"Statistiques incluses : {len(metrics)}",
        f"Rapport généré le : {generated_at.strftime('%d/%m/%Y %H:%M')}",
    ]
    if dashboard_label:
        cover_details.insert(1, f"Tableau d'énergie : {dashboard_label}")

    builder.add_cover_page(
        subtitle=(
            f"Rapport énergie du {display_start.strftime('%d/%m/%Y')} "
            f"au {display_end.strftime('%d/%m/%Y')}"
        ),
        details=cover_details,
    )

<<<<<<< HEAD
    builder.add_section_title("Résumé global")
=======

    builder.add_section_title("Résumé global")

>>>>>>> d0023393
    builder.add_paragraph(
        "Cette section présente les totaux consolidés sur la période analysée."
    )

    summary_rows, summary_series = _prepare_summary_rows(metrics, totals, metadata)
    summary_widths = builder.compute_column_widths((0.55, 0.27, 0.18))
    builder.add_table(
        TableConfig(
            title="Synthèse par catégorie",
            headers=("Catégorie", "Total", "Unité"),
            rows=summary_rows,
            column_widths=summary_widths,
            emphasize_rows=list(range(len(summary_rows))),
        )
    )

    builder.add_paragraph(
        "Les totaux correspondent à la variation mesurée dans le tableau de bord"
        " énergie sur la période sélectionnée."
    )
    builder.add_paragraph(
        "Les valeurs négatives indiquent un flux exporté ou une compensation."
    )

<<<<<<< HEAD
    builder.add_section_title("Analyse par catégorie / source")
=======

    builder.add_section_title("Analyse par catégorie / source")

>>>>>>> d0023393
    builder.add_paragraph(
        "Chaque statistique suivie est listée avec sa contribution précise afin de"
        " faciliter l'analyse fine par origine ou type de consommation."
    )

    detail_rows = _prepare_detail_rows(metrics, totals, metadata)
    detail_widths = builder.compute_column_widths((0.26, 0.44, 0.18, 0.12))
    builder.add_table(
        TableConfig(
            title="Détail des statistiques",
            headers=("Catégorie", "Statistique", "Total", "Unité"),
            rows=detail_rows,
            column_widths=detail_widths,
        )
    )

    if summary_series:
        builder.add_paragraph(
            "La visualisation suivante met en avant la répartition des flux"
<<<<<<< HEAD
=======

>>>>>>> d0023393
            " pour chaque catégorie suivie et matérialise l'équilibre"
            " production / consommation."
        )
        builder.add_chart("Répartition par catégorie", summary_series)

    builder.add_section_title("Conclusion")

    if summary_series:
        units = {unit for _, _, unit in summary_series if unit}
        unit_label = units.pop() if len(units) == 1 else None
        total_value = sum(value for _, value, _ in summary_series)
        formatted_total = _format_number(total_value)
        if unit_label:
            formatted_total = f"{formatted_total} {unit_label}"
        builder.add_paragraph(
            f"Le flux net observé sur la période atteint {formatted_total}.",
            bold=True,
        )

        dominant_category, dominant_value, dominant_unit = max(
            summary_series, key=lambda item: abs(item[1])
        )
        formatted_dominant = _format_number(dominant_value)
        if dominant_unit:
            formatted_dominant = f"{formatted_dominant} {dominant_unit}"
        builder.add_paragraph(
            "La catégorie la plus significative est "
            f"{dominant_category} avec {formatted_dominant}."
        )

    builder.add_paragraph(
        "Pour approfondir l'évolution temporelle et comparer les périodes,"
<<<<<<< HEAD
        " référez-vous au tableau de bord Énergie de Home Assistant."
=======

        " référez-vous au tableau de bord Énergie de EcoPilot."

>>>>>>> d0023393
    )

    builder.add_footer(f"Chemin du fichier : {file_path}")
    builder.output(str(file_path))

    return str(file_path)


def _prepare_summary_rows(
    metrics: Iterable[MetricDefinition],
    totals: dict[str, float],
    metadata: dict[str, tuple[int, StatisticMetaData]],
) -> tuple[list[tuple[str, str, str]], list[tuple[str, float, str]]]:
    """Préparer les lignes du tableau de synthèse et la série pour les graphiques."""

    summary: dict[tuple[str, str], float] = defaultdict(float)

    for metric in metrics:
        total = totals.get(metric.statistic_id)
        if total is None:
            continue
        unit = _extract_unit(metadata.get(metric.statistic_id))
        key = (metric.category, unit)
        summary[key] += total

    rows: list[tuple[str, str, str]] = []
    series: list[tuple[str, float, str]] = []
    for (category, unit), value in sorted(
        summary.items(), key=lambda item: (-abs(item[1]), item[0])
    ):
        if abs(value) < 1e-6:
            continue
        decorated = _decorate_category(category)
        rows.append((decorated, _format_number(value), unit))
        series.append((decorated, value, unit))

    return rows, series


def _prepare_detail_rows(
    metrics: Iterable[MetricDefinition],
    totals: dict[str, float],
    metadata: dict[str, tuple[int, StatisticMetaData]],
) -> list[tuple[str, str, str, str]]:
    """Préparer les lignes détaillées du rapport."""

    details: list[tuple[str, str, float, str]] = []
    for metric in metrics:
        total = totals.get(metric.statistic_id, 0.0)
        meta_entry = metadata.get(metric.statistic_id)
        name = _extract_name(meta_entry, metric.statistic_id)
        unit = _extract_unit(meta_entry)
        details.append((metric.category, name, total, unit))

    details.sort(key=lambda item: (item[0], -abs(item[2]), item[1]))

    rows: list[tuple[str, str, str, str]] = []
    for category, name, value, unit in details:
        rows.append((category, name, _format_number(value), unit))

    return rows


def _extract_unit(metadata: tuple[int, StatisticMetaData] | None) -> str:
    """Récupérer l'unité depuis les métadonnées."""

    if metadata and metadata[1].get("unit_of_measurement"):
        return str(metadata[1]["unit_of_measurement"])
    return ""


def _extract_name(
    metadata: tuple[int, StatisticMetaData] | None, fallback: str
) -> str:
    """Récupérer le nom lisible d'une statistique."""

    if metadata and metadata[1].get("name"):
        return str(metadata[1]["name"])
    return fallback


def _format_number(value: float) -> str:
    """Formater une valeur numérique de manière lisible."""

    if abs(value) < 0.0005:
        value = 0.0

    if abs(value) >= 1000:
        formatted = f"{value:,.0f}"
    elif abs(value) >= 10:
        formatted = f"{value:,.1f}"
    else:
        formatted = f"{value:,.3f}"

    return formatted.replace(",", " ")


__all__ = ["async_setup", "async_setup_entry", "async_unload_entry"]
<|MERGE_RESOLUTION|>--- conflicted
+++ resolved
@@ -127,13 +127,9 @@
     """Configurer une entrée de configuration."""
 
     domain_data = hass.data.setdefault(DOMAIN, {})
-<<<<<<< HEAD
+
     domain_data[entry.entry_id] = entry.data
-=======
-
-    domain_data[entry.entry_id] = entry.data
-
->>>>>>> d0023393
+
 
     _async_register_services(hass)
 
@@ -197,7 +193,7 @@
     options: dict[str, Any] = {}
     for entry in entries:
         if not active_ids or entry.entry_id in active_ids:
-<<<<<<< HEAD
+
             entry_options = entry.options or {}
             for key in _ALLOWED_OPTION_KEYS:
                 if key in entry_options:
@@ -208,9 +204,7 @@
                 and entry_options[CONF_PERIOD] in VALID_PERIODS
             ):
                 options[CONF_DEFAULT_REPORT_TYPE] = entry_options[CONF_PERIOD]
-=======
-            options.update(entry.options or {})
->>>>>>> d0023393
+
 
     return options
 
@@ -1070,13 +1064,9 @@
         details=cover_details,
     )
 
-<<<<<<< HEAD
+
     builder.add_section_title("Résumé global")
-=======
-
-    builder.add_section_title("Résumé global")
-
->>>>>>> d0023393
+
     builder.add_paragraph(
         "Cette section présente les totaux consolidés sur la période analysée."
     )
@@ -1101,13 +1091,9 @@
         "Les valeurs négatives indiquent un flux exporté ou une compensation."
     )
 
-<<<<<<< HEAD
+
     builder.add_section_title("Analyse par catégorie / source")
-=======
-
-    builder.add_section_title("Analyse par catégorie / source")
-
->>>>>>> d0023393
+
     builder.add_paragraph(
         "Chaque statistique suivie est listée avec sa contribution précise afin de"
         " faciliter l'analyse fine par origine ou type de consommation."
@@ -1127,10 +1113,7 @@
     if summary_series:
         builder.add_paragraph(
             "La visualisation suivante met en avant la répartition des flux"
-<<<<<<< HEAD
-=======
-
->>>>>>> d0023393
+
             " pour chaque catégorie suivie et matérialise l'équilibre"
             " production / consommation."
         )
@@ -1163,13 +1146,9 @@
 
     builder.add_paragraph(
         "Pour approfondir l'évolution temporelle et comparer les périodes,"
-<<<<<<< HEAD
-        " référez-vous au tableau de bord Énergie de Home Assistant."
-=======
 
         " référez-vous au tableau de bord Énergie de EcoPilot."
 
->>>>>>> d0023393
     )
 
     builder.add_footer(f"Chemin du fichier : {file_path}")
