"""Intégration personnalisée pour générer un rapport énergie en PDF."""

from __future__ import annotations

import calendar

import inspect
import logging
from collections import defaultdict
from dataclasses import dataclass
from datetime import date, datetime, time, timedelta, tzinfo

from pathlib import Path
from typing import Any, Iterable, TYPE_CHECKING

import voluptuous as vol

from homeassistant.components import persistent_notification, recorder
from homeassistant.components.recorder import statistics as recorder_statistics
from homeassistant.components.recorder.models.statistics import StatisticMetaData
from homeassistant.components.recorder.statistics import StatisticsRow
from homeassistant.const import CONF_FILENAME
from homeassistant.core import HomeAssistant, ServiceCall
from homeassistant.exceptions import HomeAssistantError
from homeassistant.config_entries import ConfigEntry

from homeassistant.helpers import config_validation as cv
from homeassistant.helpers.typing import ConfigType
from homeassistant.util import dt as dt_util

from homeassistant.components.energy.data import async_get_manager

from .const import (
    CONF_DASHBOARD,
    CONF_DEFAULT_REPORT_TYPE,
    CONF_END_DATE,
    CONF_FILENAME_PATTERN,
    CONF_OUTPUT_DIR,
    CONF_PERIOD,
    CONF_START_DATE,
    DEFAULT_FILENAME_PATTERN,
    DEFAULT_OUTPUT_DIR,
    DEFAULT_PERIOD,
    DEFAULT_REPORT_TYPE,
    DOMAIN,
    PDF_TITLE,
    SERVICE_GENERATE_REPORT,
    VALID_PERIODS,
)
from .pdf import EnergyPDFBuilder, TableConfig, _decorate_category

if TYPE_CHECKING:
    from homeassistant.components.energy.data import EnergyPreferences

_LOGGER = logging.getLogger(__name__)

_RECORDER_METADATA_REQUIRES_HASS: bool | None = None


SERVICE_GENERATE_SCHEMA = vol.Schema(
    {
        vol.Optional(CONF_START_DATE): cv.date,
        vol.Optional(CONF_END_DATE): cv.date,
        vol.Optional(CONF_PERIOD): vol.In(VALID_PERIODS),
        vol.Optional(CONF_FILENAME): cv.string,

        vol.Optional(CONF_OUTPUT_DIR): cv.string,

        vol.Optional(CONF_DASHBOARD): cv.string,
    }
)


DATA_SERVICES_REGISTERED = "_services_registered"

@dataclass(slots=True)
class MetricDefinition:
    """Représentation d'une statistique à inclure dans le rapport."""

    category: str
    statistic_id: str



@dataclass(slots=True)
class DashboardSelection:
    """Informations sur un tableau de bord énergie sélectionné."""

    identifier: str | None
    name: str | None
    preferences: dict[str, Any]


def _recorder_metadata_requires_hass() -> bool:
    """Déterminer si recorder.get_metadata attend l'instance hass."""

    global _RECORDER_METADATA_REQUIRES_HASS

    if _RECORDER_METADATA_REQUIRES_HASS is None:
        try:
            parameters = inspect.signature(recorder_statistics.get_metadata).parameters
        except (TypeError, ValueError):
            _RECORDER_METADATA_REQUIRES_HASS = True
        else:
            _RECORDER_METADATA_REQUIRES_HASS = "hass" in parameters

    return _RECORDER_METADATA_REQUIRES_HASS


def _set_recorder_metadata_requires_hass(value: bool) -> None:
    """Mettre à jour le cache local de compatibilité recorder."""

    global _RECORDER_METADATA_REQUIRES_HASS
    _RECORDER_METADATA_REQUIRES_HASS = value


async def async_setup(hass: HomeAssistant, config: ConfigType) -> bool:
    """Initialiser les structures de données du domaine."""

    hass.data.setdefault(DOMAIN, {})

    _async_register_services(hass)

    return True


async def async_setup_entry(hass: HomeAssistant, entry: ConfigEntry) -> bool:
    """Configurer une entrée de configuration."""

    domain_data = hass.data.setdefault(DOMAIN, {})
<<<<<<< HEAD
    domain_data[entry.entry_id] = entry

    entry.async_on_unload(entry.add_update_listener(update_listener))
=======

    domain_data[entry.entry_id] = entry.data

>>>>>>> 7ea0b7f8

    _async_register_services(hass)

    return True


async def async_unload_entry(hass: HomeAssistant, entry: ConfigEntry) -> bool:
    """Décharger l'intégration lors de la suppression de l'entrée."""

    domain_data = hass.data.get(DOMAIN)
    if not domain_data:
        return True

    domain_data.pop(entry.entry_id, None)

    if not _domain_has_config_entries(domain_data):
        hass.services.async_remove(DOMAIN, SERVICE_GENERATE_REPORT)
        domain_data.pop(DATA_SERVICES_REGISTERED, None)
        hass.data.pop(DOMAIN, None)

    return True


def _async_register_services(hass: HomeAssistant) -> None:
    """Enregistrer les services si nécessaire."""

    domain_data = hass.data.setdefault(DOMAIN, {})
    if domain_data.get(DATA_SERVICES_REGISTERED):
        return

    domain_data[DATA_SERVICES_REGISTERED] = True
    """Configurer le service de génération de rapport."""

    async def _async_generate(call: ServiceCall) -> None:
        await _async_handle_generate(hass, call)

    hass.services.async_register(
        DOMAIN,
        SERVICE_GENERATE_REPORT,
        _async_generate,
        schema=SERVICE_GENERATE_SCHEMA,
    )


<<<<<<< HEAD
async def update_listener(hass: HomeAssistant, entry: ConfigEntry) -> None:
    """Recharger l'intégration lorsque les options sont mises à jour."""

    await hass.config_entries.async_reload(entry.entry_id)


=======
>>>>>>> 7ea0b7f8
_ALLOWED_OPTION_KEYS: tuple[str, ...] = (
    CONF_OUTPUT_DIR,
    CONF_FILENAME_PATTERN,
    CONF_DEFAULT_REPORT_TYPE,
)


def _get_config_entry_options(hass: HomeAssistant) -> dict[str, Any]:
    """Fusionner les options configurées sur les entrées actives."""

    entries = hass.config_entries.async_entries(DOMAIN)
    if not entries:
        return {}
    domain_data = hass.data.get(DOMAIN) or {}
    active_ids = _active_entry_ids(domain_data)

    options: dict[str, Any] = {}
    for entry in entries:
        if not active_ids or entry.entry_id in active_ids:
<<<<<<< HEAD
=======

>>>>>>> 7ea0b7f8
            entry_options = entry.options or {}
            for key in _ALLOWED_OPTION_KEYS:
                if key in entry_options:
                    options[key] = entry_options[key]
            if (
                CONF_DEFAULT_REPORT_TYPE not in options
                and CONF_PERIOD in entry_options
                and entry_options[CONF_PERIOD] in VALID_PERIODS
            ):
                options[CONF_DEFAULT_REPORT_TYPE] = entry_options[CONF_PERIOD]
<<<<<<< HEAD
=======

>>>>>>> 7ea0b7f8

    return options


def _active_entry_ids(domain_data: dict[str, Any]) -> set[str]:
    """Retourner les identifiants d'entrée actifs dans hass.data."""

    return {
        key
<<<<<<< HEAD
        for key, value in domain_data.items()
        if key != DATA_SERVICES_REGISTERED and isinstance(value, ConfigEntry)
=======
        for key in domain_data
        if key != DATA_SERVICES_REGISTERED and isinstance(domain_data[key], dict)
>>>>>>> 7ea0b7f8
    }


def _domain_has_config_entries(domain_data: dict[str, Any]) -> bool:
    """Déterminer s'il reste des entrées configurées dans hass.data."""

    return bool(_active_entry_ids(domain_data))


async def _async_handle_generate(hass: HomeAssistant, call: ServiceCall) -> None:
    """Exécuter la génération d'un rapport PDF."""

    manager = await async_get_manager(hass)


    dashboard_requested: str | None = call.data.get(CONF_DASHBOARD)
    selection = await _async_select_dashboard_preferences(
        hass, manager, dashboard_requested
    )
    preferences = selection.preferences


    options = _get_config_entry_options(hass)
    call_data = dict(call.data)

<<<<<<< HEAD
    option_report_type = options.get(CONF_DEFAULT_REPORT_TYPE)
    if option_report_type not in VALID_PERIODS:
        option_report_type = None

=======

    option_report_type = options.get(CONF_DEFAULT_REPORT_TYPE)
    if option_report_type not in VALID_PERIODS:
        option_report_type = None


>>>>>>> 7ea0b7f8
    period_value = call_data.get(CONF_PERIOD)
    if period_value not in VALID_PERIODS:
        period_value = option_report_type or DEFAULT_REPORT_TYPE

    period = str(period_value)
    call_data[CONF_PERIOD] = period

    start, end, display_start, display_end, bucket = _resolve_period(hass, call_data)
    metrics = _build_metrics(preferences)


    if not metrics:
        raise HomeAssistantError(
            "Aucune statistique n'a été trouvée dans les préférences énergie."
        )

    stats_map, metadata = await _collect_statistics(hass, metrics, start, end, bucket)
    totals = _calculate_totals(metrics, stats_map)

    output_dir_input = call.data.get(
        CONF_OUTPUT_DIR, options.get(CONF_OUTPUT_DIR, DEFAULT_OUTPUT_DIR)
    )
    output_dir = Path(output_dir_input)
    if not output_dir.is_absolute():
        output_dir = Path(hass.config.path(output_dir_input))

    filename: str | None = call.data.get(CONF_FILENAME)
    filename_pattern: str = options.get(
        CONF_FILENAME_PATTERN, DEFAULT_FILENAME_PATTERN
    )
    if not isinstance(filename_pattern, str) or not filename_pattern.strip():
        filename_pattern = DEFAULT_FILENAME_PATTERN
    generated_at = dt_util.now()

    dashboard_label = _format_dashboard_label(selection)

    pdf_path = await hass.async_add_executor_job(
        _build_pdf,
        metrics,
        totals,
        metadata,
        display_start,
        display_end,
        bucket,
        output_dir,
        filename,
        filename_pattern,
        generated_at,
        dashboard_label,

        period,

    )

    message_lines = [
        (
            "Rapport énergie généré pour la période du "
            f"{display_start.date().isoformat()} au {display_end.date().isoformat()}."
        )
    ]

    if dashboard_label:
        message_lines.append(f"Tableau de bord : {dashboard_label}")

    message_lines.append(f"Fichier : {pdf_path}")
    message = "\n".join(message_lines)
    persistent_notification.async_create(
        hass,
        message,
        title="Rapport énergie",
        notification_id=f"{DOMAIN}_last_report",
    )
    if dashboard_label:
        _LOGGER.info("Rapport énergie généré (%s): %s", dashboard_label, pdf_path)
    else:
        _LOGGER.info("Rapport énergie généré: %s", pdf_path)


async def _async_select_dashboard_preferences(
    hass: HomeAssistant, manager: Any, requested_dashboard: str | None
) -> DashboardSelection:
    """Sélectionner les préférences énergie pour le tableau demandé."""

    dashboards = _collect_dashboard_preferences(manager)


    if requested_dashboard:
        normalized = _normalize_dashboard_key(requested_dashboard)

        if normalized is not None:
            for selection in dashboards:
                if _match_dashboard_key(selection, normalized):
                    return selection

        fetched = await _async_fetch_dashboard_preferences_via_methods(
            hass, manager, requested_dashboard
        )
        if fetched:
            return fetched

        raise HomeAssistantError(
            f"Aucun tableau de bord énergie nommé '{requested_dashboard}' n'a été trouvé."
        )


    if dashboards:
        return _pick_default_dashboard(manager, dashboards)

    data = getattr(manager, "data", None)
    if _is_energy_preferences(data):
        return DashboardSelection(None, None, data)

    raise HomeAssistantError(
        "Le tableau de bord énergie n'est pas encore configuré."
    )


def _collect_dashboard_preferences(manager: Any) -> list[DashboardSelection]:
    """Extraire les différents tableaux de bord disponibles."""

    selections: list[DashboardSelection] = []

    selections.extend(_extract_named_preferences(getattr(manager, "data", None)))

    for attr in ("dashboards", "dashboard"):
        if hasattr(manager, attr):
            selections.extend(_extract_named_preferences(getattr(manager, attr)))

    data = getattr(manager, "data", None)
    if isinstance(data, dict):
        for key in ("dashboards", "dashboard"):
            if key in data:
                selections.extend(_extract_named_preferences(data[key]))

    deduped: list[DashboardSelection] = []
    for selection in selections:
        if not _is_energy_preferences(selection.preferences):
            continue

        key = (selection.identifier, selection.name)
        existing_index = next(
            (index for index, current in enumerate(deduped) if (current.identifier, current.name) == key),
            None,
        )

        if existing_index is None:
            deduped.append(selection)
            continue

        current = deduped[existing_index]
        replace = False
        if current.identifier is None and selection.identifier is not None:
            replace = True
        elif current.name is None and selection.name is not None:
            replace = True

        if replace:
            deduped[existing_index] = selection

    return deduped


def _extract_named_preferences(
    candidate: Any, fallback_id: str | None = None, fallback_name: str | None = None
) -> list[DashboardSelection]:
    """Parcourir récursivement une structure pour trouver des préférences énergie."""

    selections: list[DashboardSelection] = []

    def _add(preferences: Any, identifier: str | None, name: str | None) -> None:
        if _is_energy_preferences(preferences):
            selections.append(
                DashboardSelection(
                    identifier if identifier else fallback_id,
                    name if name else fallback_name,
                    preferences,
                )
            )

    if candidate is None:
        return selections

    if _is_energy_preferences(candidate):
        _add(candidate, fallback_id, fallback_name)
        return selections

    if isinstance(candidate, dict):
        current_id = fallback_id
        for key in ("dashboard_id", "id", "slug", "key"):
            if key in candidate and candidate[key] is not None:
                value = candidate[key]
                current_id = str(value)
                break

        current_name = fallback_name
        for key in ("name", "title", "label"):
            value = candidate.get(key)
            if isinstance(value, str) and value.strip():
                current_name = value
                break

        if "preferences" in candidate:
            selections.extend(
                _extract_named_preferences(candidate["preferences"], current_id, current_name)
            )
        if "dashboards" in candidate:
            selections.extend(
                _extract_named_preferences(candidate["dashboards"], current_id, current_name)
            )
        if "dashboard" in candidate:
            selections.extend(
                _extract_named_preferences(candidate["dashboard"], current_id, current_name)
            )

        for key, value in candidate.items():
            if key in {"preferences", "dashboards", "dashboard", "energy_sources", "device_consumption"}:
                continue
            if isinstance(value, (dict, list)):
                next_id = current_id
                if isinstance(key, str) and key not in {"name", "title", "label"}:
                    next_id = key
                selections.extend(_extract_named_preferences(value, next_id, current_name))

        return selections

    if isinstance(candidate, list):
        for item in candidate:
            selections.extend(_extract_named_preferences(item, fallback_id, fallback_name))
        return selections

    for attr in ("preferences", "data"):
        if hasattr(candidate, attr):
            sub_candidate = getattr(candidate, attr)
            current_id = fallback_id
            for attr_key in ("dashboard_id", "id", "slug", "key"):
                if hasattr(candidate, attr_key):
                    value = getattr(candidate, attr_key)
                    if value is not None:
                        current_id = str(value)
                        break

            current_name = fallback_name
            for attr_name in ("name", "title", "label"):
                if hasattr(candidate, attr_name):
                    value = getattr(candidate, attr_name)
                    if isinstance(value, str) and value.strip():
                        current_name = value
                        break

            selections.extend(
                _extract_named_preferences(sub_candidate, current_id, current_name)
            )
            break

    return selections


def _is_energy_preferences(candidate: Any) -> bool:
    """Vérifier qu'une structure correspond aux préférences énergie attendues."""

    return (
        isinstance(candidate, dict)
        and "energy_sources" in candidate
        and "device_consumption" in candidate
    )


def _normalize_dashboard_key(value: str | None) -> str | None:
    """Normaliser un identifiant de tableau de bord pour comparaison."""

    if value is None:
        return None

    normalized = str(value).strip()
    if not normalized:
        return None

    return normalized.casefold()


def _match_dashboard_key(selection: DashboardSelection, requested: str) -> bool:
    """Comparer un tableau de bord à une clé normalisée."""

    for candidate in (selection.identifier, selection.name):
        normalized = _normalize_dashboard_key(candidate)
        if normalized and normalized == requested:
            return True

    return False


def _pick_default_dashboard(
    manager: Any, dashboards: list[DashboardSelection]
) -> DashboardSelection:
    """Choisir un tableau par défaut parmi ceux disponibles."""

    def _find_match(value: Any) -> DashboardSelection | None:
        normalized = _normalize_dashboard_key(value if value is None else str(value))
        if not normalized:
            return None
        for item in dashboards:
            if _match_dashboard_key(item, normalized):
                return item
        return None

    data = getattr(manager, "data", None)
    if isinstance(data, dict):
        for key in ("selected_dashboard", "default_dashboard", "active_dashboard"):
            selection = _find_match(data.get(key))
            if selection:
                return selection


    for attr in ("selected_dashboard", "default_dashboard", "active_dashboard"):
        if hasattr(manager, attr):
            selection = _find_match(getattr(manager, attr))
            if selection:
                return selection


    return dashboards[0]


async def _async_fetch_dashboard_preferences_via_methods(
    hass: HomeAssistant, manager: Any, dashboard_id: str
) -> DashboardSelection | None:
    """Tenter de récupérer les préférences via les méthodes du gestionnaire."""

    method_names = (
        "async_get_dashboard",
        "async_get_dashboard_preferences",
        "async_get_dashboard_by_id",
        "async_get_dashboard_by_slug",
        "get_dashboard",
    )

    for name in method_names:
        method = getattr(manager, name, None)
        if not callable(method):
            continue

        for args in ((dashboard_id,), (hass, dashboard_id)):
            try:
                result = method(*args)
            except TypeError:
                continue
            except Exception as err:  # pragma: no cover - best effort logging
                _LOGGER.debug(
                    "Erreur lors de l'appel de %s pour récupérer le tableau '%s': %s",
                    name,
                    dashboard_id,
                    err,
                )
                continue

            result = await _await_if_needed(result)

            selections = _extract_named_preferences(result, dashboard_id)
            if selections:
                requested = _normalize_dashboard_key(dashboard_id)
                if requested:
                    for selection in selections:
                        if _match_dashboard_key(selection, requested):
                            if selection.identifier is None:
                                return DashboardSelection(
                                    dashboard_id, selection.name, selection.preferences
                                )
                            return selection

                primary = selections[0]
                if primary.identifier is None:
                    return DashboardSelection(dashboard_id, primary.name, primary.preferences)
                return primary

            if _is_energy_preferences(result):
                return DashboardSelection(dashboard_id, None, result)

    return None



async def _await_if_needed(result: Any) -> Any:
    """Attendre une valeur si elle est awaitable."""

    if inspect.isawaitable(result):
        return await result
    return result


def _format_dashboard_label(selection: DashboardSelection) -> str | None:
    """Créer une étiquette lisible pour le tableau sélectionné."""

    name = selection.name
    identifier = selection.identifier

    if name and identifier:
        if _normalize_dashboard_key(name) == _normalize_dashboard_key(identifier):
            return name
        return f"{name} ({identifier})"

    return name or identifier



def _resolve_period(
    hass: HomeAssistant, call_data: dict[str, Any]
) -> tuple[datetime, datetime, datetime, datetime, str]:
    """Calculer les dates de début et fin en tenant compte de la granularité."""

    period: str = call_data.get(CONF_PERIOD, DEFAULT_PERIOD)
    start_date = _coerce_service_date(call_data.get(CONF_START_DATE), CONF_START_DATE)
    end_date = _coerce_service_date(call_data.get(CONF_END_DATE), CONF_END_DATE)

    now_local = dt_util.now()

    if start_date is None:
        if period == "day":
            start_date = now_local.date()
        elif period == "week":
            start_date = (now_local - timedelta(days=now_local.weekday())).date()
        elif period == "month":
            start_date = now_local.replace(day=1).date()
        else:
            raise HomeAssistantError("Période non supportée")

    if end_date is None:
        if period == "day":
            end_date = start_date
        elif period == "week":
            end_date = start_date + timedelta(days=6)
        elif period == "month":
            _, last_day = calendar.monthrange(start_date.year, start_date.month)
            end_date = start_date.replace(day=last_day)
    if end_date is None:
        end_date = start_date

    if end_date < start_date:
        raise HomeAssistantError("La date de fin doit être postérieure à la date de début.")

    timezone = _select_timezone(hass)

    start_local = _localize_date(start_date, timezone)

    # ``end_date`` reste inclusif comme dans le tableau de bord Énergie ;
    # recorder se charge ensuite de convertir ce point de sortie en borne exclusive.
    end_local = _localize_date(end_date, timezone)
    end_local_exclusive = end_local + timedelta(days=1)


    start_utc = dt_util.as_utc(start_local)
    end_utc = dt_util.as_utc(end_local)
    display_end = end_local_exclusive - timedelta(seconds=1)


    return (
        start_utc,
        end_utc,
        start_local,
        display_end,
        _select_bucket(period, start_local, end_local_exclusive),
    )



def _coerce_service_date(value: Any, field: str) -> date | None:
    """Convertir une valeur issue du service en date."""

    if value is None:
        return None

    if isinstance(value, datetime):
        return value.date()

    if isinstance(value, date):
        return value

    if isinstance(value, str):
        parsed = dt_util.parse_date(value)
        if parsed is not None:
            return parsed

    raise HomeAssistantError(
        f"Impossible d'interpréter {field} comme une date valide (format attendu YYYY-MM-DD)."
    )


def _select_timezone(hass: HomeAssistant) -> tzinfo:
    """Déterminer le fuseau horaire à utiliser pour les conversions locales."""

    if hass.config.time_zone:
        timezone = dt_util.get_time_zone(hass.config.time_zone)
        if timezone is not None:
            return timezone

    return dt_util.DEFAULT_TIME_ZONE


def _select_bucket(period: str, start_local: datetime, end_local_exclusive: datetime) -> str:
    """Choisir une granularité compatible avec recorder pour la période demandée."""

    normalized = period.lower() if isinstance(period, str) else ""

    if normalized == "day":
        return "hour"

    if normalized == "week":
        return "day"

    if normalized == "month":
        return "day"

    span = end_local_exclusive - start_local

    if span <= timedelta(days=2):
        return "hour"

    if span <= timedelta(days=35):
        return "day"

    return "month"


def _localize_date(day: date, timezone: tzinfo) -> datetime:
    """Assembler une date locale en tenant compte des transitions horaires."""

    naive = datetime.combine(day, time.min)
    localize = getattr(timezone, "localize", None)
    if callable(localize):  # pytz support
        return localize(naive)
    return naive.replace(tzinfo=timezone)



def _build_metrics(preferences: "EnergyPreferences" | dict[str, Any]) -> list[MetricDefinition]:
    """Lister les statistiques à inclure dans le rapport."""

    metrics: list[MetricDefinition] = []
    seen: set[str] = set()

    def _add(statistic_id: str | None, category: str) -> None:
        if not statistic_id or statistic_id in seen:
            return
        seen.add(statistic_id)
        metrics.append(MetricDefinition(category, statistic_id))

    for source in preferences.get("energy_sources", []):
        source_type = source.get("type")
        if source_type == "grid":
            for flow in source.get("flow_from", []):
                _add(flow.get("stat_energy_from"), "Import réseau")
                _add(flow.get("stat_cost"), "Coût réseau")
            for flow in source.get("flow_to", []):
                _add(flow.get("stat_energy_to"), "Export réseau")
                _add(flow.get("stat_compensation"), "Compensation réseau")
        elif source_type == "solar":
            _add(source.get("stat_energy_from"), "Production solaire")
        elif source_type == "battery":
            _add(source.get("stat_energy_from"), "Décharge batterie")
            _add(source.get("stat_energy_to"), "Charge batterie")
        elif source_type == "gas":
            _add(source.get("stat_energy_from"), "Consommation gaz")
            _add(source.get("stat_cost"), "Coût gaz")
        elif source_type == "water":
            _add(source.get("stat_energy_from"), "Consommation eau")
            _add(source.get("stat_cost"), "Coût eau")

    for device in preferences.get("device_consumption", []):
        _add(device.get("stat_consumption"), "Consommation appareils")

    return metrics


async def _collect_statistics(
    hass: HomeAssistant,
    metrics: Iterable[MetricDefinition],
    start: datetime,
    end: datetime,
    bucket: str,
) -> tuple[dict[str, list[StatisticsRow]], dict[str, tuple[int, StatisticMetaData]]]:
    """Récupérer les statistiques depuis recorder."""

    statistic_ids = {metric.statistic_id for metric in metrics}
    if not statistic_ids:
        return {}, {}

    try:
        instance = recorder.get_instance(hass)
    except RuntimeError as err:
        raise HomeAssistantError(
            "Le composant recorder doit être actif pour générer le rapport."
        ) from err

    metadata_requires_hass = _recorder_metadata_requires_hass()
    metadata: dict[str, tuple[int, StatisticMetaData]]

    try:
        if metadata_requires_hass:
            metadata = await instance.async_add_executor_job(
                _get_recorder_metadata_with_hass,
                hass,
                statistic_ids,
            )
        else:
            metadata = await instance.async_add_executor_job(
                recorder_statistics.get_metadata,
                statistic_ids,
            )
    except TypeError as err:
        err_message = str(err)

        if metadata_requires_hass and _metadata_error_indicates_legacy_signature(err_message):
            _LOGGER.debug(
                "Recorder get_metadata ne supporte pas hass en argument, bascule sur la signature héritée: %s",
                err_message,
            )
            _set_recorder_metadata_requires_hass(False)
            metadata = await instance.async_add_executor_job(
                recorder_statistics.get_metadata,
                statistic_ids,
            )
        elif (
            not metadata_requires_hass
            and _metadata_error_indicates_requires_hass(err_message)
        ):
            _LOGGER.debug(
                "Recorder get_metadata nécessite hass, nouvelle tentative avec la signature actuelle: %s",
                err_message,
            )
            _set_recorder_metadata_requires_hass(True)
            metadata = await instance.async_add_executor_job(
                _get_recorder_metadata_with_hass,
                hass,
                statistic_ids,
            )
        else:
            raise


    stats_map = await instance.async_add_executor_job(
        recorder_statistics.statistics_during_period,
        hass,
        start,
        end,
        statistic_ids,
        bucket,
        None,
        {"change"},
    )

    return stats_map, metadata


def _get_recorder_metadata_with_hass(
    hass: HomeAssistant,
    statistic_ids: set[str],
) -> dict[str, tuple[int, StatisticMetaData]]:
    """Appeler get_metadata avec hass en argument mot-clé."""

    return recorder_statistics.get_metadata(hass, statistic_ids=statistic_ids)


def _metadata_error_indicates_legacy_signature(message: str) -> bool:
    """Détecter les erreurs indiquant l'ancienne signature de get_metadata."""

    lowered = message.lower()
    return any(
        hint in lowered
        for hint in (
            "multiple values",
            "positional argument",
            "unexpected keyword",
        )
    )


def _metadata_error_indicates_requires_hass(message: str) -> bool:
    """Détecter les erreurs montrant que hass est requis."""

    lowered = message.lower()
    return any(
        hint in lowered
        for hint in (
            "missing 1 required positional argument",
            "unhashable type",
            "homeassistant",
        )
    )


def _calculate_totals(
    metrics: Iterable[MetricDefinition],
    stats: dict[str, list[StatisticsRow]],
) -> dict[str, float]:
    """Additionner les valeurs sur la période pour chaque statistique."""

    totals: dict[str, float] = {metric.statistic_id: 0.0 for metric in metrics}

    for statistic_id, rows in stats.items():
        if not rows:
            continue


        change_total = 0.0
        has_change = False

        for row in rows:

            change_value = row.get("change")
            if change_value is None:
                continue
            has_change = True
            change_total += float(change_value)

        if has_change:
            totals[statistic_id] = change_total


    return totals


def _discover_logo_candidate(output_dir: Path) -> Path | None:
    """Rechercher un logo optionnel à intégrer dans la page de garde."""

    candidates: list[Path] = []
    search_dirs = {output_dir, Path(__file__).resolve().parent}

    parent = output_dir.parent
    if parent != output_dir:
        search_dirs.add(parent)

    for directory in search_dirs:
        for filename in ("logo.png", "logo.jpg", "logo.jpeg"):
            candidate = directory / filename
            if candidate.exists():
                candidates.append(candidate)

    return candidates[0] if candidates else None


def _build_pdf(
    metrics: list[MetricDefinition],
    totals: dict[str, float],
    metadata: dict[str, tuple[int, StatisticMetaData]],
    display_start: datetime,
    display_end: datetime,
    bucket: str,
    output_dir: Path,
    filename: str | None,
    filename_pattern: str,
    generated_at: datetime,
    dashboard_label: str | None,

    period: str,

) -> str:
    """Assembler le PDF et le sauvegarder sur disque."""

    output_dir.mkdir(parents=True, exist_ok=True)

    if filename:
        filename = filename.strip()
        if not filename:
            filename = None

    if not filename:
        context = {
            "start": display_start.date().isoformat(),
            "end": display_end.date().isoformat(),
            "period": period,
        }

        try:
            filename = filename_pattern.format(**context)
        except KeyError as err:
            raise HomeAssistantError(
                "Le modèle de nom de fichier contient un espace réservé inconnu: "
                f"{err.args[0]}"
            ) from err

        filename = filename.strip()

        if not filename:
            raise HomeAssistantError(
                "Le modèle de nom de fichier a généré un nom vide."
            )
    elif not filename.lower().endswith(".pdf"):
        filename = f"{filename}.pdf"

    if not filename.lower().endswith(".pdf"):
        filename = f"{filename}.pdf"

    file_path = output_dir / filename

    period_label = f"{display_start.strftime('%d/%m/%Y')} → {display_end.strftime('%d/%m/%Y')}"
    logo_path = _discover_logo_candidate(output_dir)
    builder = EnergyPDFBuilder(
        PDF_TITLE,
        period_label=period_label,
        generated_at=generated_at,
        logo_path=logo_path,
    )

    cover_details = [
        f"Période : {period_label}",
        f"Granularité des statistiques : {bucket}",
        f"Statistiques incluses : {len(metrics)}",
        f"Rapport généré le : {generated_at.strftime('%d/%m/%Y %H:%M')}",
    ]
    if dashboard_label:
        cover_details.insert(1, f"Tableau d'énergie : {dashboard_label}")

    builder.add_cover_page(
        subtitle=(
            f"Rapport énergie du {display_start.strftime('%d/%m/%Y')} "
            f"au {display_end.strftime('%d/%m/%Y')}"
        ),
        details=cover_details,
    )

<<<<<<< HEAD
    builder.add_section_title("Résumé global")
=======

    builder.add_section_title("Résumé global")

>>>>>>> 7ea0b7f8
    builder.add_paragraph(
        "Cette section présente les totaux consolidés sur la période analysée."
    )

    summary_rows, summary_series = _prepare_summary_rows(metrics, totals, metadata)
    summary_widths = builder.compute_column_widths((0.55, 0.27, 0.18))
    builder.add_table(
        TableConfig(
            title="Synthèse par catégorie",
            headers=("Catégorie", "Total", "Unité"),
            rows=summary_rows,
            column_widths=summary_widths,
            emphasize_rows=list(range(len(summary_rows))),
        )
    )

    builder.add_paragraph(
        "Les totaux correspondent à la variation mesurée dans le tableau de bord"
        " énergie sur la période sélectionnée."
    )
    builder.add_paragraph(
        "Les valeurs négatives indiquent un flux exporté ou une compensation."
    )

<<<<<<< HEAD
    builder.add_section_title("Analyse par catégorie / source")
=======

    builder.add_section_title("Analyse par catégorie / source")

>>>>>>> 7ea0b7f8
    builder.add_paragraph(
        "Chaque statistique suivie est listée avec sa contribution précise afin de"
        " faciliter l'analyse fine par origine ou type de consommation."
    )

    detail_rows = _prepare_detail_rows(metrics, totals, metadata)
    detail_widths = builder.compute_column_widths((0.26, 0.44, 0.18, 0.12))
    builder.add_table(
        TableConfig(
            title="Détail des statistiques",
            headers=("Catégorie", "Statistique", "Total", "Unité"),
            rows=detail_rows,
            column_widths=detail_widths,
        )
    )

    if summary_series:
        builder.add_paragraph(
            "La visualisation suivante met en avant la répartition des flux"
<<<<<<< HEAD
=======

>>>>>>> 7ea0b7f8
            " pour chaque catégorie suivie et matérialise l'équilibre"
            " production / consommation."
        )
        builder.add_chart("Répartition par catégorie", summary_series)

    builder.add_section_title("Conclusion")

    if summary_series:
        units = {unit for _, _, unit in summary_series if unit}
        unit_label = units.pop() if len(units) == 1 else None
        total_value = sum(value for _, value, _ in summary_series)
        formatted_total = _format_number(total_value)
        if unit_label:
            formatted_total = f"{formatted_total} {unit_label}"
        builder.add_paragraph(
            f"Le flux net observé sur la période atteint {formatted_total}.",
            bold=True,
        )

        dominant_category, dominant_value, dominant_unit = max(
            summary_series, key=lambda item: abs(item[1])
        )
        formatted_dominant = _format_number(dominant_value)
        if dominant_unit:
            formatted_dominant = f"{formatted_dominant} {dominant_unit}"
        builder.add_paragraph(
            "La catégorie la plus significative est "
            f"{dominant_category} avec {formatted_dominant}."
        )

    builder.add_paragraph(
        "Pour approfondir l'évolution temporelle et comparer les périodes,"
<<<<<<< HEAD
        " référez-vous au tableau de bord Énergie de Home Assistant."
=======

        " référez-vous au tableau de bord Énergie de Home Assistant."

>>>>>>> 7ea0b7f8
    )

    builder.add_footer(f"Chemin du fichier : {file_path}")
    builder.output(str(file_path))

    return str(file_path)


def _prepare_summary_rows(
    metrics: Iterable[MetricDefinition],
    totals: dict[str, float],
    metadata: dict[str, tuple[int, StatisticMetaData]],
) -> tuple[list[tuple[str, str, str]], list[tuple[str, float, str]]]:
    """Préparer les lignes du tableau de synthèse et la série pour les graphiques."""

    summary: dict[tuple[str, str], float] = defaultdict(float)

    for metric in metrics:
        total = totals.get(metric.statistic_id)
        if total is None:
            continue
        unit = _extract_unit(metadata.get(metric.statistic_id))
        key = (metric.category, unit)
        summary[key] += total

    rows: list[tuple[str, str, str]] = []
    series: list[tuple[str, float, str]] = []
    for (category, unit), value in sorted(
        summary.items(), key=lambda item: (-abs(item[1]), item[0])
    ):
        if abs(value) < 1e-6:
            continue
        decorated = _decorate_category(category)
        rows.append((decorated, _format_number(value), unit))
        series.append((decorated, value, unit))

    return rows, series


def _prepare_detail_rows(
    metrics: Iterable[MetricDefinition],
    totals: dict[str, float],
    metadata: dict[str, tuple[int, StatisticMetaData]],
) -> list[tuple[str, str, str, str]]:
    """Préparer les lignes détaillées du rapport."""

    details: list[tuple[str, str, float, str]] = []
    for metric in metrics:
        total = totals.get(metric.statistic_id, 0.0)
        meta_entry = metadata.get(metric.statistic_id)
        name = _extract_name(meta_entry, metric.statistic_id)
        unit = _extract_unit(meta_entry)
        details.append((metric.category, name, total, unit))

    details.sort(key=lambda item: (item[0], -abs(item[2]), item[1]))

    rows: list[tuple[str, str, str, str]] = []
    for category, name, value, unit in details:
        rows.append((category, name, _format_number(value), unit))

    return rows


def _extract_unit(metadata: tuple[int, StatisticMetaData] | None) -> str:
    """Récupérer l'unité depuis les métadonnées."""

    if metadata and metadata[1].get("unit_of_measurement"):
        return str(metadata[1]["unit_of_measurement"])
    return ""


def _extract_name(
    metadata: tuple[int, StatisticMetaData] | None, fallback: str
) -> str:
    """Récupérer le nom lisible d'une statistique."""

    if metadata and metadata[1].get("name"):
        return str(metadata[1]["name"])
    return fallback


def _format_number(value: float) -> str:
    """Formater une valeur numérique de manière lisible."""

    if abs(value) < 0.0005:
        value = 0.0

    if abs(value) >= 1000:
        formatted = f"{value:,.0f}"
    elif abs(value) >= 10:
        formatted = f"{value:,.1f}"
    else:
        formatted = f"{value:,.3f}"

    return formatted.replace(",", " ")


__all__ = ["async_setup", "async_setup_entry", "async_unload_entry"]
<|MERGE_RESOLUTION|>--- conflicted
+++ resolved
@@ -128,15 +128,11 @@
     """Configurer une entrée de configuration."""
 
     domain_data = hass.data.setdefault(DOMAIN, {})
-<<<<<<< HEAD
+
     domain_data[entry.entry_id] = entry
 
     entry.async_on_unload(entry.add_update_listener(update_listener))
-=======
-
-    domain_data[entry.entry_id] = entry.data
-
->>>>>>> 7ea0b7f8
+
 
     _async_register_services(hass)
 
@@ -181,15 +177,14 @@
     )
 
 
-<<<<<<< HEAD
+
 async def update_listener(hass: HomeAssistant, entry: ConfigEntry) -> None:
     """Recharger l'intégration lorsque les options sont mises à jour."""
 
     await hass.config_entries.async_reload(entry.entry_id)
 
 
-=======
->>>>>>> 7ea0b7f8
+
 _ALLOWED_OPTION_KEYS: tuple[str, ...] = (
     CONF_OUTPUT_DIR,
     CONF_FILENAME_PATTERN,
@@ -209,10 +204,7 @@
     options: dict[str, Any] = {}
     for entry in entries:
         if not active_ids or entry.entry_id in active_ids:
-<<<<<<< HEAD
-=======
-
->>>>>>> 7ea0b7f8
+
             entry_options = entry.options or {}
             for key in _ALLOWED_OPTION_KEYS:
                 if key in entry_options:
@@ -223,10 +215,7 @@
                 and entry_options[CONF_PERIOD] in VALID_PERIODS
             ):
                 options[CONF_DEFAULT_REPORT_TYPE] = entry_options[CONF_PERIOD]
-<<<<<<< HEAD
-=======
-
->>>>>>> 7ea0b7f8
+
 
     return options
 
@@ -236,13 +225,10 @@
 
     return {
         key
-<<<<<<< HEAD
+
         for key, value in domain_data.items()
         if key != DATA_SERVICES_REGISTERED and isinstance(value, ConfigEntry)
-=======
-        for key in domain_data
-        if key != DATA_SERVICES_REGISTERED and isinstance(domain_data[key], dict)
->>>>>>> 7ea0b7f8
+
     }
 
 
@@ -268,19 +254,12 @@
     options = _get_config_entry_options(hass)
     call_data = dict(call.data)
 
-<<<<<<< HEAD
+
     option_report_type = options.get(CONF_DEFAULT_REPORT_TYPE)
     if option_report_type not in VALID_PERIODS:
         option_report_type = None
 
-=======
-
-    option_report_type = options.get(CONF_DEFAULT_REPORT_TYPE)
-    if option_report_type not in VALID_PERIODS:
-        option_report_type = None
-
-
->>>>>>> 7ea0b7f8
+
     period_value = call_data.get(CONF_PERIOD)
     if period_value not in VALID_PERIODS:
         period_value = option_report_type or DEFAULT_REPORT_TYPE
@@ -1100,13 +1079,9 @@
         details=cover_details,
     )
 
-<<<<<<< HEAD
+
     builder.add_section_title("Résumé global")
-=======
-
-    builder.add_section_title("Résumé global")
-
->>>>>>> 7ea0b7f8
+
     builder.add_paragraph(
         "Cette section présente les totaux consolidés sur la période analysée."
     )
@@ -1131,13 +1106,9 @@
         "Les valeurs négatives indiquent un flux exporté ou une compensation."
     )
 
-<<<<<<< HEAD
+
     builder.add_section_title("Analyse par catégorie / source")
-=======
-
-    builder.add_section_title("Analyse par catégorie / source")
-
->>>>>>> 7ea0b7f8
+
     builder.add_paragraph(
         "Chaque statistique suivie est listée avec sa contribution précise afin de"
         " faciliter l'analyse fine par origine ou type de consommation."
@@ -1157,10 +1128,7 @@
     if summary_series:
         builder.add_paragraph(
             "La visualisation suivante met en avant la répartition des flux"
-<<<<<<< HEAD
-=======
-
->>>>>>> 7ea0b7f8
+
             " pour chaque catégorie suivie et matérialise l'équilibre"
             " production / consommation."
         )
@@ -1193,13 +1161,9 @@
 
     builder.add_paragraph(
         "Pour approfondir l'évolution temporelle et comparer les périodes,"
-<<<<<<< HEAD
+
         " référez-vous au tableau de bord Énergie de Home Assistant."
-=======
-
-        " référez-vous au tableau de bord Énergie de Home Assistant."
-
->>>>>>> 7ea0b7f8
+
     )
 
     builder.add_footer(f"Chemin du fichier : {file_path}")
