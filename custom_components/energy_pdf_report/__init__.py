--- conflicted
+++ resolved
@@ -3,19 +3,13 @@
 from __future__ import annotations
 
 import calendar
-<<<<<<< HEAD
-=======
-
->>>>>>> 43e7e7a4
+
 import inspect
 import logging
 from collections import defaultdict
 from dataclasses import dataclass
 from datetime import date, datetime, time, timedelta, tzinfo
-<<<<<<< HEAD
-=======
-
->>>>>>> 43e7e7a4
+
 from pathlib import Path
 from typing import Any, Iterable, TYPE_CHECKING
 
@@ -59,17 +53,7 @@
 _LOGGER = logging.getLogger(__name__)
 
 _RECORDER_METADATA_REQUIRES_HASS: bool | None = None
-<<<<<<< HEAD
-=======
-
-CONF_START_DATE = "start_date"
-CONF_END_DATE = "end_date"
-CONF_PERIOD = "period"
-CONF_OUTPUT_DIR = "output_dir"
-CONF_DASHBOARD = "dashboard"
-
-VALID_PERIODS: tuple[str, ...] = ("day", "week", "month")
->>>>>>> 43e7e7a4
+
 
 SERVICE_GENERATE_SCHEMA = vol.Schema(
     {
@@ -77,11 +61,9 @@
         vol.Optional(CONF_END_DATE): cv.date,
         vol.Optional(CONF_PERIOD): vol.In(VALID_PERIODS),
         vol.Optional(CONF_FILENAME): cv.string,
-<<<<<<< HEAD
+
         vol.Optional(CONF_OUTPUT_DIR): cv.string,
-=======
-        vol.Optional(CONF_OUTPUT_DIR, default=DEFAULT_OUTPUT_DIR): cv.string,
->>>>>>> 43e7e7a4
+
         vol.Optional(CONF_DASHBOARD): cv.string,
     }
 )
@@ -98,10 +80,7 @@
     statistic_id: str
 
 
-<<<<<<< HEAD
-=======
-
->>>>>>> 43e7e7a4
+
 @dataclass(slots=True)
 class DashboardSelection:
     """Informations sur un tableau de bord énergie sélectionné."""
@@ -224,17 +203,14 @@
 
     manager = await async_get_manager(hass)
 
-<<<<<<< HEAD
-=======
-
->>>>>>> 43e7e7a4
+
     dashboard_requested: str | None = call.data.get(CONF_DASHBOARD)
     selection = await _async_select_dashboard_preferences(
         hass, manager, dashboard_requested
     )
     preferences = selection.preferences
 
-<<<<<<< HEAD
+
     options = _get_config_entry_options(hass)
     call_data = dict(call.data)
 
@@ -251,11 +227,7 @@
 
     start, end, display_start, display_end, bucket = _resolve_period(hass, call_data)
     metrics = _build_metrics(preferences)
-=======
-    start, end, display_start, display_end, bucket = _resolve_period(hass, call.data)
-    metrics = _build_metrics(preferences)
-
->>>>>>> 43e7e7a4
+
 
     if not metrics:
         raise HomeAssistantError(
@@ -295,10 +267,9 @@
         filename_pattern,
         generated_at,
         dashboard_label,
-<<<<<<< HEAD
+
         period,
-=======
->>>>>>> 43e7e7a4
+
     )
 
     message_lines = [
@@ -332,10 +303,7 @@
 
     dashboards = _collect_dashboard_preferences(manager)
 
-<<<<<<< HEAD
-=======
-
->>>>>>> 43e7e7a4
+
     if requested_dashboard:
         normalized = _normalize_dashboard_key(requested_dashboard)
 
@@ -354,10 +322,7 @@
             f"Aucun tableau de bord énergie nommé '{requested_dashboard}' n'a été trouvé."
         )
 
-<<<<<<< HEAD
-=======
-
->>>>>>> 43e7e7a4
+
     if dashboards:
         return _pick_default_dashboard(manager, dashboards)
 
@@ -564,14 +529,14 @@
             selection = _find_match(data.get(key))
             if selection:
                 return selection
-<<<<<<< HEAD
-=======
+
 
     for attr in ("selected_dashboard", "default_dashboard", "active_dashboard"):
         if hasattr(manager, attr):
             selection = _find_match(getattr(manager, attr))
             if selection:
                 return selection
+
 
     return dashboards[0]
 
@@ -610,7 +575,6 @@
 
             result = await _await_if_needed(result)
 
-
             selections = _extract_named_preferences(result, dashboard_id)
             if selections:
                 requested = _normalize_dashboard_key(dashboard_id)
@@ -623,7 +587,6 @@
                                 )
                             return selection
 
-
                 primary = selections[0]
                 if primary.identifier is None:
                     return DashboardSelection(dashboard_id, primary.name, primary.preferences)
@@ -633,77 +596,9 @@
                 return DashboardSelection(dashboard_id, None, result)
 
     return None
->>>>>>> 43e7e7a4
-
-    for attr in ("selected_dashboard", "default_dashboard", "active_dashboard"):
-        if hasattr(manager, attr):
-            selection = _find_match(getattr(manager, attr))
-            if selection:
-                return selection
-
-<<<<<<< HEAD
-    return dashboards[0]
-
-
-async def _async_fetch_dashboard_preferences_via_methods(
-    hass: HomeAssistant, manager: Any, dashboard_id: str
-) -> DashboardSelection | None:
-    """Tenter de récupérer les préférences via les méthodes du gestionnaire."""
-
-    method_names = (
-        "async_get_dashboard",
-        "async_get_dashboard_preferences",
-        "async_get_dashboard_by_id",
-        "async_get_dashboard_by_slug",
-        "get_dashboard",
-    )
-
-    for name in method_names:
-        method = getattr(manager, name, None)
-        if not callable(method):
-            continue
-
-        for args in ((dashboard_id,), (hass, dashboard_id)):
-            try:
-                result = method(*args)
-            except TypeError:
-                continue
-            except Exception as err:  # pragma: no cover - best effort logging
-                _LOGGER.debug(
-                    "Erreur lors de l'appel de %s pour récupérer le tableau '%s': %s",
-                    name,
-                    dashboard_id,
-                    err,
-                )
-                continue
-
-            result = await _await_if_needed(result)
-
-            selections = _extract_named_preferences(result, dashboard_id)
-            if selections:
-                requested = _normalize_dashboard_key(dashboard_id)
-                if requested:
-                    for selection in selections:
-                        if _match_dashboard_key(selection, requested):
-                            if selection.identifier is None:
-                                return DashboardSelection(
-                                    dashboard_id, selection.name, selection.preferences
-                                )
-                            return selection
-
-                primary = selections[0]
-                if primary.identifier is None:
-                    return DashboardSelection(dashboard_id, primary.name, primary.preferences)
-                return primary
-
-            if _is_energy_preferences(result):
-                return DashboardSelection(dashboard_id, None, result)
-
-    return None
-
-
-=======
->>>>>>> 43e7e7a4
+
+
+
 async def _await_if_needed(result: Any) -> Any:
     """Attendre une valeur si elle est awaitable."""
 
@@ -726,10 +621,7 @@
     return name or identifier
 
 
-<<<<<<< HEAD
-=======
-
->>>>>>> 43e7e7a4
+
 def _resolve_period(
     hass: HomeAssistant, call_data: dict[str, Any]
 ) -> tuple[datetime, datetime, datetime, datetime, str]:
@@ -768,27 +660,18 @@
     timezone = _select_timezone(hass)
 
     start_local = _localize_date(start_date, timezone)
-<<<<<<< HEAD
-=======
-
->>>>>>> 43e7e7a4
+
     # ``end_date`` reste inclusif comme dans le tableau de bord Énergie ;
     # recorder se charge ensuite de convertir ce point de sortie en borne exclusive.
     end_local = _localize_date(end_date, timezone)
     end_local_exclusive = end_local + timedelta(days=1)
-<<<<<<< HEAD
-=======
-
->>>>>>> 43e7e7a4
+
 
     start_utc = dt_util.as_utc(start_local)
     end_utc = dt_util.as_utc(end_local)
     display_end = end_local_exclusive - timedelta(seconds=1)
 
-<<<<<<< HEAD
-=======
-
->>>>>>> 43e7e7a4
+
     return (
         start_utc,
         end_utc,
@@ -798,10 +681,7 @@
     )
 
 
-<<<<<<< HEAD
-=======
-
->>>>>>> 43e7e7a4
+
 def _coerce_service_date(value: Any, field: str) -> date | None:
     """Convertir une valeur issue du service en date."""
 
@@ -868,10 +748,7 @@
     if callable(localize):  # pytz support
         return localize(naive)
     return naive.replace(tzinfo=timezone)
-<<<<<<< HEAD
-=======
-
->>>>>>> 43e7e7a4
+
 
 
 def _build_metrics(preferences: "EnergyPreferences" | dict[str, Any]) -> list[MetricDefinition]:
@@ -977,10 +854,7 @@
             )
         else:
             raise
-<<<<<<< HEAD
-=======
-
->>>>>>> 43e7e7a4
+
 
     stats_map = await instance.async_add_executor_job(
         recorder_statistics.statistics_during_period,
@@ -1045,18 +919,12 @@
         if not rows:
             continue
 
-<<<<<<< HEAD
-=======
-
->>>>>>> 43e7e7a4
+
         change_total = 0.0
         has_change = False
 
         for row in rows:
-<<<<<<< HEAD
-=======
-
->>>>>>> 43e7e7a4
+
             change_value = row.get("change")
             if change_value is None:
                 continue
@@ -1065,10 +933,7 @@
 
         if has_change:
             totals[statistic_id] = change_total
-<<<<<<< HEAD
-=======
-
->>>>>>> 43e7e7a4
+
 
     return totals
 
@@ -1085,10 +950,9 @@
     filename_pattern: str,
     generated_at: datetime,
     dashboard_label: str | None,
-<<<<<<< HEAD
+
     period: str,
-=======
->>>>>>> 43e7e7a4
+
 ) -> str:
     """Assembler le PDF et le sauvegarder sur disque."""
 
