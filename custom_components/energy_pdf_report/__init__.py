"""Intégration personnalisée pour générer un rapport énergie en PDF."""

from __future__ import annotations

import calendar
<<<<<<< HEAD
=======

>>>>>>> 5db885c1
import inspect
import logging
from collections import defaultdict
from dataclasses import dataclass
from datetime import date, datetime, time, timedelta, tzinfo
<<<<<<< HEAD
=======

>>>>>>> 5db885c1
from pathlib import Path
from typing import Any, Iterable, TYPE_CHECKING

import voluptuous as vol

from homeassistant.components import persistent_notification, recorder
from homeassistant.components.recorder import statistics as recorder_statistics
from homeassistant.components.recorder.models.statistics import StatisticMetaData
from homeassistant.components.recorder.statistics import StatisticsRow
from homeassistant.const import CONF_FILENAME
from homeassistant.core import HomeAssistant, ServiceCall
from homeassistant.exceptions import HomeAssistantError
from homeassistant.config_entries import ConfigEntry

from homeassistant.helpers import config_validation as cv
from homeassistant.helpers.typing import ConfigType
from homeassistant.util import dt as dt_util

from homeassistant.components.energy.data import async_get_manager

from .const import (
    DEFAULT_OUTPUT_DIR,
    DEFAULT_PERIOD,
    DOMAIN,
    PDF_TITLE,
    SERVICE_GENERATE_REPORT,
)
from .pdf import EnergyPDFBuilder, TableConfig

if TYPE_CHECKING:
    from homeassistant.components.energy.data import EnergyPreferences

_LOGGER = logging.getLogger(__name__)

_RECORDER_METADATA_REQUIRES_HASS: bool | None = None

CONF_START_DATE = "start_date"
CONF_END_DATE = "end_date"
CONF_PERIOD = "period"
CONF_OUTPUT_DIR = "output_dir"
CONF_DASHBOARD = "dashboard"

VALID_PERIODS: tuple[str, ...] = ("day", "week", "month")

SERVICE_GENERATE_SCHEMA = vol.Schema(
    {
        vol.Optional(CONF_START_DATE): cv.date,
        vol.Optional(CONF_END_DATE): cv.date,
        vol.Optional(CONF_PERIOD, default=DEFAULT_PERIOD): vol.In(VALID_PERIODS),
        vol.Optional(CONF_FILENAME): cv.string,
        vol.Optional(CONF_OUTPUT_DIR, default=DEFAULT_OUTPUT_DIR): cv.string,
        vol.Optional(CONF_DASHBOARD): cv.string,
    }
)


DATA_SERVICES_REGISTERED = "services_registered"
DATA_CONFIG_ENTRY_IDS = "entry_ids"

@dataclass(slots=True)
class MetricDefinition:
    """Représentation d'une statistique à inclure dans le rapport."""

    category: str
    statistic_id: str


<<<<<<< HEAD
=======

>>>>>>> 5db885c1
@dataclass(slots=True)
class DashboardSelection:
    """Informations sur un tableau de bord énergie sélectionné."""

    identifier: str | None
    name: str | None
    preferences: dict[str, Any]


def _recorder_metadata_requires_hass() -> bool:
    """Déterminer si recorder.get_metadata attend l'instance hass."""

    global _RECORDER_METADATA_REQUIRES_HASS

    if _RECORDER_METADATA_REQUIRES_HASS is None:
        try:
            parameters = inspect.signature(recorder_statistics.get_metadata).parameters
        except (TypeError, ValueError):
            _RECORDER_METADATA_REQUIRES_HASS = True
        else:
            _RECORDER_METADATA_REQUIRES_HASS = "hass" in parameters

    return _RECORDER_METADATA_REQUIRES_HASS


def _set_recorder_metadata_requires_hass(value: bool) -> None:
    """Mettre à jour le cache local de compatibilité recorder."""

    global _RECORDER_METADATA_REQUIRES_HASS
    _RECORDER_METADATA_REQUIRES_HASS = value


async def async_setup(hass: HomeAssistant, config: ConfigType) -> bool:
    """Initialiser les structures de données du domaine."""

    hass.data.setdefault(DOMAIN, {})
    domain_data = hass.data[DOMAIN]
    domain_data.setdefault(DATA_CONFIG_ENTRY_IDS, set())

    if DOMAIN in config:
        _async_register_services(hass)

    return True


async def async_setup_entry(hass: HomeAssistant, entry: ConfigEntry) -> bool:
    """Configurer une entrée de configuration."""

    domain_data = hass.data.setdefault(DOMAIN, {})
    entry_ids: set[str] = domain_data.setdefault(DATA_CONFIG_ENTRY_IDS, set())
    entry_ids.add(entry.entry_id)

    _async_register_services(hass)

    return True


async def async_unload_entry(hass: HomeAssistant, entry: ConfigEntry) -> bool:
    """Décharger l'intégration lors de la suppression de l'entrée."""

    domain_data = hass.data.get(DOMAIN)
    if not domain_data:
        return True

    entry_ids: set[str] = domain_data.setdefault(DATA_CONFIG_ENTRY_IDS, set())
    entry_ids.discard(entry.entry_id)

    if not entry_ids:
        hass.services.async_remove(DOMAIN, SERVICE_GENERATE_REPORT)
        domain_data.pop(DATA_SERVICES_REGISTERED, None)
        hass.data.pop(DOMAIN, None)

    return True


def _async_register_services(hass: HomeAssistant) -> None:
    """Enregistrer les services si nécessaire."""

    domain_data = hass.data.setdefault(DOMAIN, {})
    if domain_data.get(DATA_SERVICES_REGISTERED):
        return

    domain_data[DATA_SERVICES_REGISTERED] = True
    """Configurer le service de génération de rapport."""

    async def _async_generate(call: ServiceCall) -> None:
        await _async_handle_generate(hass, call)

    hass.services.async_register(
        DOMAIN,
        SERVICE_GENERATE_REPORT,
        _async_generate,
        schema=SERVICE_GENERATE_SCHEMA,
    )


async def _async_handle_generate(hass: HomeAssistant, call: ServiceCall) -> None:
    """Exécuter la génération d'un rapport PDF."""

    manager = await async_get_manager(hass)

<<<<<<< HEAD
=======

>>>>>>> 5db885c1
    dashboard_requested: str | None = call.data.get(CONF_DASHBOARD)
    selection = await _async_select_dashboard_preferences(
        hass, manager, dashboard_requested
    )
    preferences = selection.preferences

    start, end, display_start, display_end, bucket = _resolve_period(hass, call.data)
    metrics = _build_metrics(preferences)
<<<<<<< HEAD
=======

>>>>>>> 5db885c1

    if not metrics:
        raise HomeAssistantError(
            "Aucune statistique n'a été trouvée dans les préférences énergie."
        )

    stats_map, metadata = await _collect_statistics(hass, metrics, start, end, bucket)
    totals = _calculate_totals(metrics, stats_map)

    output_dir_input = call.data.get(CONF_OUTPUT_DIR, DEFAULT_OUTPUT_DIR)
    output_dir = Path(output_dir_input)
    if not output_dir.is_absolute():
        output_dir = Path(hass.config.path(output_dir_input))

    filename: str | None = call.data.get(CONF_FILENAME)
    generated_at = dt_util.now()

    dashboard_label = _format_dashboard_label(selection)

    pdf_path = await hass.async_add_executor_job(
        _build_pdf,
        metrics,
        totals,
        metadata,
        display_start,
        display_end,
        bucket,
        output_dir,
        filename,
        generated_at,
        dashboard_label,
    )

    message_lines = [
        (
            "Rapport énergie généré pour la période du "
            f"{display_start.date().isoformat()} au {display_end.date().isoformat()}."
        )
    ]

    if dashboard_label:
        message_lines.append(f"Tableau de bord : {dashboard_label}")

    message_lines.append(f"Fichier : {pdf_path}")
    message = "\n".join(message_lines)
    persistent_notification.async_create(
        hass,
        message,
        title="Rapport énergie",
        notification_id=f"{DOMAIN}_last_report",
    )
    if dashboard_label:
        _LOGGER.info("Rapport énergie généré (%s): %s", dashboard_label, pdf_path)
    else:
        _LOGGER.info("Rapport énergie généré: %s", pdf_path)


async def _async_select_dashboard_preferences(
    hass: HomeAssistant, manager: Any, requested_dashboard: str | None
) -> DashboardSelection:
    """Sélectionner les préférences énergie pour le tableau demandé."""

    dashboards = _collect_dashboard_preferences(manager)

<<<<<<< HEAD
=======

>>>>>>> 5db885c1
    if requested_dashboard:
        normalized = _normalize_dashboard_key(requested_dashboard)

        if normalized is not None:
            for selection in dashboards:
                if _match_dashboard_key(selection, normalized):
                    return selection

        fetched = await _async_fetch_dashboard_preferences_via_methods(
            hass, manager, requested_dashboard
        )
        if fetched:
            return fetched

        raise HomeAssistantError(
            f"Aucun tableau de bord énergie nommé '{requested_dashboard}' n'a été trouvé."
        )

    if dashboards:
        return _pick_default_dashboard(manager, dashboards)

    data = getattr(manager, "data", None)
    if _is_energy_preferences(data):
        return DashboardSelection(None, None, data)

    raise HomeAssistantError(
        "Le tableau de bord énergie n'est pas encore configuré."
    )


def _collect_dashboard_preferences(manager: Any) -> list[DashboardSelection]:
    """Extraire les différents tableaux de bord disponibles."""

    selections: list[DashboardSelection] = []

    selections.extend(_extract_named_preferences(getattr(manager, "data", None)))

    for attr in ("dashboards", "dashboard"):
        if hasattr(manager, attr):
            selections.extend(_extract_named_preferences(getattr(manager, attr)))

    data = getattr(manager, "data", None)
    if isinstance(data, dict):
        for key in ("dashboards", "dashboard"):
            if key in data:
                selections.extend(_extract_named_preferences(data[key]))

    deduped: list[DashboardSelection] = []
    for selection in selections:
        if not _is_energy_preferences(selection.preferences):
            continue

        key = (selection.identifier, selection.name)
        existing_index = next(
            (index for index, current in enumerate(deduped) if (current.identifier, current.name) == key),
            None,
        )

        if existing_index is None:
            deduped.append(selection)
            continue

        current = deduped[existing_index]
        replace = False
        if current.identifier is None and selection.identifier is not None:
            replace = True
        elif current.name is None and selection.name is not None:
            replace = True

        if replace:
            deduped[existing_index] = selection

    return deduped


def _extract_named_preferences(
    candidate: Any, fallback_id: str | None = None, fallback_name: str | None = None
) -> list[DashboardSelection]:
    """Parcourir récursivement une structure pour trouver des préférences énergie."""

    selections: list[DashboardSelection] = []

    def _add(preferences: Any, identifier: str | None, name: str | None) -> None:
        if _is_energy_preferences(preferences):
            selections.append(
                DashboardSelection(
                    identifier if identifier else fallback_id,
                    name if name else fallback_name,
                    preferences,
                )
            )

    if candidate is None:
        return selections

    if _is_energy_preferences(candidate):
        _add(candidate, fallback_id, fallback_name)
        return selections

    if isinstance(candidate, dict):
        current_id = fallback_id
        for key in ("dashboard_id", "id", "slug", "key"):
            if key in candidate and candidate[key] is not None:
                value = candidate[key]
                current_id = str(value)
                break

        current_name = fallback_name
        for key in ("name", "title", "label"):
            value = candidate.get(key)
            if isinstance(value, str) and value.strip():
                current_name = value
                break

        if "preferences" in candidate:
            selections.extend(
                _extract_named_preferences(candidate["preferences"], current_id, current_name)
            )
        if "dashboards" in candidate:
            selections.extend(
                _extract_named_preferences(candidate["dashboards"], current_id, current_name)
            )
        if "dashboard" in candidate:
            selections.extend(
                _extract_named_preferences(candidate["dashboard"], current_id, current_name)
            )

        for key, value in candidate.items():
            if key in {"preferences", "dashboards", "dashboard", "energy_sources", "device_consumption"}:
                continue
            if isinstance(value, (dict, list)):
                next_id = current_id
                if isinstance(key, str) and key not in {"name", "title", "label"}:
                    next_id = key
                selections.extend(_extract_named_preferences(value, next_id, current_name))

        return selections

    if isinstance(candidate, list):
        for item in candidate:
            selections.extend(_extract_named_preferences(item, fallback_id, fallback_name))
        return selections

    for attr in ("preferences", "data"):
        if hasattr(candidate, attr):
            sub_candidate = getattr(candidate, attr)
            current_id = fallback_id
            for attr_key in ("dashboard_id", "id", "slug", "key"):
                if hasattr(candidate, attr_key):
                    value = getattr(candidate, attr_key)
                    if value is not None:
                        current_id = str(value)
                        break

            current_name = fallback_name
            for attr_name in ("name", "title", "label"):
                if hasattr(candidate, attr_name):
                    value = getattr(candidate, attr_name)
                    if isinstance(value, str) and value.strip():
                        current_name = value
                        break

            selections.extend(
                _extract_named_preferences(sub_candidate, current_id, current_name)
            )
            break

    return selections


def _is_energy_preferences(candidate: Any) -> bool:
    """Vérifier qu'une structure correspond aux préférences énergie attendues."""

    return (
        isinstance(candidate, dict)
        and "energy_sources" in candidate
        and "device_consumption" in candidate
    )


def _normalize_dashboard_key(value: str | None) -> str | None:
    """Normaliser un identifiant de tableau de bord pour comparaison."""

    if value is None:
        return None

    normalized = str(value).strip()
    if not normalized:
        return None

    return normalized.casefold()


def _match_dashboard_key(selection: DashboardSelection, requested: str) -> bool:
    """Comparer un tableau de bord à une clé normalisée."""

    for candidate in (selection.identifier, selection.name):
        normalized = _normalize_dashboard_key(candidate)
        if normalized and normalized == requested:
            return True

    return False


def _pick_default_dashboard(
    manager: Any, dashboards: list[DashboardSelection]
) -> DashboardSelection:
    """Choisir un tableau par défaut parmi ceux disponibles."""

    def _find_match(value: Any) -> DashboardSelection | None:
        normalized = _normalize_dashboard_key(value if value is None else str(value))
        if not normalized:
            return None
        for item in dashboards:
            if _match_dashboard_key(item, normalized):
                return item
        return None

    data = getattr(manager, "data", None)
    if isinstance(data, dict):
        for key in ("selected_dashboard", "default_dashboard", "active_dashboard"):
            selection = _find_match(data.get(key))
            if selection:
                return selection

    for attr in ("selected_dashboard", "default_dashboard", "active_dashboard"):
        if hasattr(manager, attr):
            selection = _find_match(getattr(manager, attr))
            if selection:
                return selection

    return dashboards[0]


async def _async_fetch_dashboard_preferences_via_methods(
    hass: HomeAssistant, manager: Any, dashboard_id: str
) -> DashboardSelection | None:
    """Tenter de récupérer les préférences via les méthodes du gestionnaire."""

    method_names = (
        "async_get_dashboard",
        "async_get_dashboard_preferences",
        "async_get_dashboard_by_id",
        "async_get_dashboard_by_slug",
        "get_dashboard",
    )

    for name in method_names:
        method = getattr(manager, name, None)
        if not callable(method):
            continue

        for args in ((dashboard_id,), (hass, dashboard_id)):
            try:
                result = method(*args)
            except TypeError:
                continue
            except Exception as err:  # pragma: no cover - best effort logging
                _LOGGER.debug(
                    "Erreur lors de l'appel de %s pour récupérer le tableau '%s': %s",
                    name,
                    dashboard_id,
                    err,
                )
                continue

            result = await _await_if_needed(result)

<<<<<<< HEAD
            selections = _extract_named_preferences(result, dashboard_id)
            if selections:
                requested = _normalize_dashboard_key(dashboard_id)
                if requested:
                    for selection in selections:
                        if _match_dashboard_key(selection, requested):
                            if selection.identifier is None:
                                return DashboardSelection(
                                    dashboard_id, selection.name, selection.preferences
                                )
                            return selection

                primary = selections[0]
                if primary.identifier is None:
                    return DashboardSelection(dashboard_id, primary.name, primary.preferences)
                return primary

            if _is_energy_preferences(result):
                return DashboardSelection(dashboard_id, None, result)

    return None


async def _await_if_needed(result: Any) -> Any:
    """Attendre une valeur si elle est awaitable."""

    if inspect.isawaitable(result):
        return await result
    return result


def _format_dashboard_label(selection: DashboardSelection) -> str | None:
    """Créer une étiquette lisible pour le tableau sélectionné."""

    name = selection.name
    identifier = selection.identifier

    if name and identifier:
        if _normalize_dashboard_key(name) == _normalize_dashboard_key(identifier):
            return name
        return f"{name} ({identifier})"

    return name or identifier
=======
>>>>>>> 5db885c1

            selections = _extract_named_preferences(result, dashboard_id)
            if selections:
                requested = _normalize_dashboard_key(dashboard_id)
                if requested:
                    for selection in selections:
                        if _match_dashboard_key(selection, requested):
                            if selection.identifier is None:
                                return DashboardSelection(
                                    dashboard_id, selection.name, selection.preferences
                                )
                            return selection

<<<<<<< HEAD
=======

                primary = selections[0]
                if primary.identifier is None:
                    return DashboardSelection(dashboard_id, primary.name, primary.preferences)
                return primary

            if _is_energy_preferences(result):
                return DashboardSelection(dashboard_id, None, result)

    return None



async def _await_if_needed(result: Any) -> Any:
    """Attendre une valeur si elle est awaitable."""

    if inspect.isawaitable(result):
        return await result
    return result


def _format_dashboard_label(selection: DashboardSelection) -> str | None:
    """Créer une étiquette lisible pour le tableau sélectionné."""

    name = selection.name
    identifier = selection.identifier

    if name and identifier:
        if _normalize_dashboard_key(name) == _normalize_dashboard_key(identifier):
            return name
        return f"{name} ({identifier})"

    return name or identifier



>>>>>>> 5db885c1
def _resolve_period(
    hass: HomeAssistant, call_data: dict[str, Any]
) -> tuple[datetime, datetime, datetime, datetime, str]:
    """Calculer les dates de début et fin en tenant compte de la granularité."""

    period: str = call_data.get(CONF_PERIOD, DEFAULT_PERIOD)
    start_date = _coerce_service_date(call_data.get(CONF_START_DATE), CONF_START_DATE)
    end_date = _coerce_service_date(call_data.get(CONF_END_DATE), CONF_END_DATE)

    now_local = dt_util.now()

    if start_date is None:
        if period == "day":
            start_date = now_local.date()
        elif period == "week":
            start_date = (now_local - timedelta(days=now_local.weekday())).date()
        elif period == "month":
            start_date = now_local.replace(day=1).date()
        else:
            raise HomeAssistantError("Période non supportée")

    if end_date is None:
        if period == "day":
            end_date = start_date
        elif period == "week":
            end_date = start_date + timedelta(days=6)
        elif period == "month":
            _, last_day = calendar.monthrange(start_date.year, start_date.month)
            end_date = start_date.replace(day=last_day)
    if end_date is None:
        end_date = start_date

    if end_date < start_date:
        raise HomeAssistantError("La date de fin doit être postérieure à la date de début.")

    timezone = _select_timezone(hass)

    start_local = _localize_date(start_date, timezone)
<<<<<<< HEAD
    # ``end_date`` reste inclusif comme dans le tableau de bord Énergie ;
    # recorder se charge ensuite de convertir ce point de sortie en borne exclusive.
    end_local = _localize_date(end_date, timezone)
    end_local_exclusive = end_local + timedelta(days=1)
=======
    # on travaille avec une fin exclusive (lendemain à 00:00)
    end_local_exclusive = _localize_date(end_date + timedelta(days=1), timezone)

>>>>>>> 5db885c1

    start_utc = dt_util.as_utc(start_local)
    end_utc = dt_util.as_utc(end_local)
    display_end = end_local_exclusive - timedelta(seconds=1)

<<<<<<< HEAD
=======

>>>>>>> 5db885c1
    return (
        start_utc,
        end_utc,
        start_local,
        display_end,
        _select_bucket(period, start_local, end_local_exclusive),
    )


<<<<<<< HEAD
=======

>>>>>>> 5db885c1
def _coerce_service_date(value: Any, field: str) -> date | None:
    """Convertir une valeur issue du service en date."""

    if value is None:
        return None

    if isinstance(value, datetime):
        return value.date()

    if isinstance(value, date):
        return value

    if isinstance(value, str):
        parsed = dt_util.parse_date(value)
        if parsed is not None:
            return parsed

    raise HomeAssistantError(
        f"Impossible d'interpréter {field} comme une date valide (format attendu YYYY-MM-DD)."
    )


def _select_timezone(hass: HomeAssistant) -> tzinfo:
    """Déterminer le fuseau horaire à utiliser pour les conversions locales."""

    if hass.config.time_zone:
        timezone = dt_util.get_time_zone(hass.config.time_zone)
        if timezone is not None:
            return timezone

    return dt_util.DEFAULT_TIME_ZONE


def _select_bucket(period: str, start_local: datetime, end_local_exclusive: datetime) -> str:
    """Choisir une granularité compatible avec recorder pour la période demandée."""

    normalized = period.lower() if isinstance(period, str) else ""

    if normalized == "day":
        return "hour"

    if normalized == "week":
        return "day"

    if normalized == "month":
        return "day"

    span = end_local_exclusive - start_local

    if span <= timedelta(days=2):
        return "hour"

    if span <= timedelta(days=35):
        return "day"

    return "month"


def _localize_date(day: date, timezone: tzinfo) -> datetime:
    """Assembler une date locale en tenant compte des transitions horaires."""

    naive = datetime.combine(day, time.min)
    localize = getattr(timezone, "localize", None)
    if callable(localize):  # pytz support
        return localize(naive)
    return naive.replace(tzinfo=timezone)
<<<<<<< HEAD
=======

>>>>>>> 5db885c1


def _build_metrics(preferences: "EnergyPreferences" | dict[str, Any]) -> list[MetricDefinition]:
    """Lister les statistiques à inclure dans le rapport."""

    metrics: list[MetricDefinition] = []
    seen: set[str] = set()

    def _add(statistic_id: str | None, category: str) -> None:
        if not statistic_id or statistic_id in seen:
            return
        seen.add(statistic_id)
        metrics.append(MetricDefinition(category, statistic_id))

    for source in preferences.get("energy_sources", []):
        source_type = source.get("type")
        if source_type == "grid":
            for flow in source.get("flow_from", []):
                _add(flow.get("stat_energy_from"), "Import réseau")
                _add(flow.get("stat_cost"), "Coût réseau")
            for flow in source.get("flow_to", []):
                _add(flow.get("stat_energy_to"), "Export réseau")
                _add(flow.get("stat_compensation"), "Compensation réseau")
        elif source_type == "solar":
            _add(source.get("stat_energy_from"), "Production solaire")
        elif source_type == "battery":
            _add(source.get("stat_energy_from"), "Décharge batterie")
            _add(source.get("stat_energy_to"), "Charge batterie")
        elif source_type == "gas":
            _add(source.get("stat_energy_from"), "Consommation gaz")
            _add(source.get("stat_cost"), "Coût gaz")
        elif source_type == "water":
            _add(source.get("stat_energy_from"), "Consommation eau")
            _add(source.get("stat_cost"), "Coût eau")

    for device in preferences.get("device_consumption", []):
        _add(device.get("stat_consumption"), "Consommation appareils")

    return metrics


async def _collect_statistics(
    hass: HomeAssistant,
    metrics: Iterable[MetricDefinition],
    start: datetime,
    end: datetime,
    bucket: str,
) -> tuple[dict[str, list[StatisticsRow]], dict[str, tuple[int, StatisticMetaData]]]:
    """Récupérer les statistiques depuis recorder."""

    statistic_ids = {metric.statistic_id for metric in metrics}
    if not statistic_ids:
        return {}, {}

    try:
        instance = recorder.get_instance(hass)
    except RuntimeError as err:
        raise HomeAssistantError(
            "Le composant recorder doit être actif pour générer le rapport."
        ) from err

    metadata_requires_hass = _recorder_metadata_requires_hass()
    metadata: dict[str, tuple[int, StatisticMetaData]]

    try:
        if metadata_requires_hass:
            metadata = await instance.async_add_executor_job(
                _get_recorder_metadata_with_hass,
                hass,
                statistic_ids,
            )
        else:
            metadata = await instance.async_add_executor_job(
                recorder_statistics.get_metadata,
                statistic_ids,
            )
    except TypeError as err:
        err_message = str(err)

        if metadata_requires_hass and _metadata_error_indicates_legacy_signature(err_message):
            _LOGGER.debug(
                "Recorder get_metadata ne supporte pas hass en argument, bascule sur la signature héritée: %s",
                err_message,
            )
            _set_recorder_metadata_requires_hass(False)
            metadata = await instance.async_add_executor_job(
                recorder_statistics.get_metadata,
                statistic_ids,
            )
        elif (
            not metadata_requires_hass
            and _metadata_error_indicates_requires_hass(err_message)
        ):
            _LOGGER.debug(
                "Recorder get_metadata nécessite hass, nouvelle tentative avec la signature actuelle: %s",
                err_message,
            )
            _set_recorder_metadata_requires_hass(True)
            metadata = await instance.async_add_executor_job(
                _get_recorder_metadata_with_hass,
                hass,
                statistic_ids,
            )
        else:
            raise
<<<<<<< HEAD
=======

>>>>>>> 5db885c1

    stats_map = await instance.async_add_executor_job(
        recorder_statistics.statistics_during_period,
        hass,
        start,
        end,
        statistic_ids,
        bucket,
        None,
        {"change"},
    )

    return stats_map, metadata


def _get_recorder_metadata_with_hass(
    hass: HomeAssistant,
    statistic_ids: set[str],
) -> dict[str, tuple[int, StatisticMetaData]]:
    """Appeler get_metadata avec hass en argument mot-clé."""

    return recorder_statistics.get_metadata(hass, statistic_ids=statistic_ids)


def _metadata_error_indicates_legacy_signature(message: str) -> bool:
    """Détecter les erreurs indiquant l'ancienne signature de get_metadata."""

    lowered = message.lower()
    return any(
        hint in lowered
        for hint in (
            "multiple values",
            "positional argument",
            "unexpected keyword",
        )
    )


def _metadata_error_indicates_requires_hass(message: str) -> bool:
    """Détecter les erreurs montrant que hass est requis."""

    lowered = message.lower()
    return any(
        hint in lowered
        for hint in (
            "missing 1 required positional argument",
            "unhashable type",
            "homeassistant",
        )
    )


def _calculate_totals(
    metrics: Iterable[MetricDefinition],
    stats: dict[str, list[StatisticsRow]],
) -> dict[str, float]:
    """Additionner les valeurs sur la période pour chaque statistique."""

    totals: dict[str, float] = {metric.statistic_id: 0.0 for metric in metrics}

    for statistic_id, rows in stats.items():
        if not rows:
            continue

<<<<<<< HEAD
        change_total = 0.0
        has_change = False

        for row in rows:
=======
        # Ordonner les entrées pour pouvoir comparer les premiers et derniers points.
        ordered_rows = sorted(
            rows,
            key=lambda row: row.get("start") or row.get("end"),
        )

        # Lorsque le champ ``change`` est disponible, il représente déjà la
        # variation sur l'intervalle considéré. Nous pouvons donc le sommer.
        change_total = 0.0
        has_change = False
        for row in ordered_rows:
>>>>>>> 5db885c1
            change_value = row.get("change")
            if change_value is None:
                continue
            has_change = True
            change_total += float(change_value)

        if has_change:
            totals[statistic_id] = change_total
<<<<<<< HEAD
=======
            continue

        def _difference_from_progression(values: list[float]) -> float | None:
            """Retourner la variation cumulée à partir d'une série de valeurs."""

            if not values:
                return None

            if len(values) == 1:
                # Une seule mesure disponible : elle correspond au total pour
                # la période demandée.
                return values[0]

            return values[-1] - values[0]

        sum_progression = _difference_from_progression(
            [float(row["sum"]) for row in ordered_rows if row.get("sum") is not None]
        )

        if sum_progression is not None:
            totals[statistic_id] = sum_progression
            continue

        state_progression = _difference_from_progression(
            [
                float(row["state"])
                for row in ordered_rows
                if row.get("state") is not None
            ]
        )

        if state_progression is not None:
            totals[statistic_id] = state_progression
>>>>>>> 5db885c1

    return totals


def _build_pdf(
    metrics: list[MetricDefinition],
    totals: dict[str, float],
    metadata: dict[str, tuple[int, StatisticMetaData]],
    display_start: datetime,
    display_end: datetime,
    bucket: str,
    output_dir: Path,
    filename: str | None,
    generated_at: datetime,
    dashboard_label: str | None,
) -> str:
    """Assembler le PDF et le sauvegarder sur disque."""

    output_dir.mkdir(parents=True, exist_ok=True)

    if not filename:
        filename = (
            f"energy_report_{display_start.date().isoformat()}_"
            f"{display_end.date().isoformat()}.pdf"
        )
    elif not filename.lower().endswith(".pdf"):
        filename = f"{filename}.pdf"

    file_path = output_dir / filename

    builder = EnergyPDFBuilder(PDF_TITLE)
    if dashboard_label:
        builder.add_paragraph(f"Tableau d'énergie : {dashboard_label}", bold=True)
    builder.add_paragraph(
        (
            "Période analysée : "
            f"{display_start.strftime('%d/%m/%Y')} → {display_end.strftime('%d/%m/%Y')}"
        ),
        bold=True,
    )
    builder.add_paragraph(f"Granularité des statistiques : {bucket}")
    builder.add_paragraph(
        f"Rapport généré le : {generated_at.strftime('%d/%m/%Y %H:%M')}"
    )
    builder.add_paragraph(
        "Les totaux représentent la variation relevée dans le tableau de bord"
        " énergie sur la période sélectionnée."
    )
    builder.add_paragraph(
        "Les valeurs négatives indiquent un flux exporté ou une compensation."
    )
    builder.add_paragraph(
        (
            "Statistiques incluses selon la configuration du tableau de bord énergie : "
            f"{len(metrics)}"
        )
    )

    summary_rows = _prepare_summary_rows(metrics, totals, metadata)
    summary_widths = builder.compute_column_widths((0.6, 0.25, 0.15))
    builder.add_table(
        TableConfig(
            title="Synthèse par catégorie",
            headers=("Catégorie", "Total", "Unité"),
            rows=summary_rows,
            column_widths=summary_widths,
        )
    )

    detail_rows = _prepare_detail_rows(metrics, totals, metadata)
    detail_widths = builder.compute_column_widths((0.26, 0.45, 0.17, 0.12))
    builder.add_table(
        TableConfig(
            title="Détail des statistiques",
            headers=("Catégorie", "Statistique", "Total", "Unité"),
            rows=detail_rows,
            column_widths=detail_widths,
        )
    )

    builder.add_footer(f"Chemin du fichier : {file_path}")
    builder.output(str(file_path))

    return str(file_path)


def _prepare_summary_rows(
    metrics: Iterable[MetricDefinition],
    totals: dict[str, float],
    metadata: dict[str, tuple[int, StatisticMetaData]],
) -> list[tuple[str, str, str]]:
    """Préparer les lignes du tableau de synthèse."""

    summary: dict[tuple[str, str], float] = defaultdict(float)

    for metric in metrics:
        total = totals.get(metric.statistic_id)
        if total is None:
            continue
        unit = _extract_unit(metadata.get(metric.statistic_id))
        key = (metric.category, unit)
        summary[key] += total

    rows: list[tuple[str, str, str]] = []
    for (category, unit), value in sorted(
        summary.items(), key=lambda item: (-abs(item[1]), item[0])
    ):
        if abs(value) < 1e-6:
            continue
        rows.append((category, _format_number(value), unit))

    return rows


def _prepare_detail_rows(
    metrics: Iterable[MetricDefinition],
    totals: dict[str, float],
    metadata: dict[str, tuple[int, StatisticMetaData]],
) -> list[tuple[str, str, str, str]]:
    """Préparer les lignes détaillées du rapport."""

    details: list[tuple[str, str, float, str]] = []
    for metric in metrics:
        total = totals.get(metric.statistic_id, 0.0)
        meta_entry = metadata.get(metric.statistic_id)
        name = _extract_name(meta_entry, metric.statistic_id)
        unit = _extract_unit(meta_entry)
        details.append((metric.category, name, total, unit))

    details.sort(key=lambda item: (item[0], -abs(item[2]), item[1]))

    rows: list[tuple[str, str, str, str]] = []
    for category, name, value, unit in details:
        rows.append((category, name, _format_number(value), unit))

    return rows


def _extract_unit(metadata: tuple[int, StatisticMetaData] | None) -> str:
    """Récupérer l'unité depuis les métadonnées."""

    if metadata and metadata[1].get("unit_of_measurement"):
        return str(metadata[1]["unit_of_measurement"])
    return ""


def _extract_name(
    metadata: tuple[int, StatisticMetaData] | None, fallback: str
) -> str:
    """Récupérer le nom lisible d'une statistique."""

    if metadata and metadata[1].get("name"):
        return str(metadata[1]["name"])
    return fallback


def _format_number(value: float) -> str:
    """Formater une valeur numérique de manière lisible."""

    if abs(value) < 0.0005:
        value = 0.0

    if abs(value) >= 1000:
        formatted = f"{value:,.0f}"
    elif abs(value) >= 10:
        formatted = f"{value:,.1f}"
    else:
        formatted = f"{value:,.3f}"

    return formatted.replace(",", " ")


__all__ = ["async_setup", "async_setup_entry", "async_unload_entry"]
<|MERGE_RESOLUTION|>--- conflicted
+++ resolved
@@ -3,19 +3,13 @@
 from __future__ import annotations
 
 import calendar
-<<<<<<< HEAD
-=======
-
->>>>>>> 5db885c1
+
 import inspect
 import logging
 from collections import defaultdict
 from dataclasses import dataclass
 from datetime import date, datetime, time, timedelta, tzinfo
-<<<<<<< HEAD
-=======
-
->>>>>>> 5db885c1
+
 from pathlib import Path
 from typing import Any, Iterable, TYPE_CHECKING
 
@@ -83,10 +77,7 @@
     statistic_id: str
 
 
-<<<<<<< HEAD
-=======
-
->>>>>>> 5db885c1
+
 @dataclass(slots=True)
 class DashboardSelection:
     """Informations sur un tableau de bord énergie sélectionné."""
@@ -188,10 +179,7 @@
 
     manager = await async_get_manager(hass)
 
-<<<<<<< HEAD
-=======
-
->>>>>>> 5db885c1
+
     dashboard_requested: str | None = call.data.get(CONF_DASHBOARD)
     selection = await _async_select_dashboard_preferences(
         hass, manager, dashboard_requested
@@ -200,10 +188,7 @@
 
     start, end, display_start, display_end, bucket = _resolve_period(hass, call.data)
     metrics = _build_metrics(preferences)
-<<<<<<< HEAD
-=======
-
->>>>>>> 5db885c1
+
 
     if not metrics:
         raise HomeAssistantError(
@@ -268,10 +253,7 @@
 
     dashboards = _collect_dashboard_preferences(manager)
 
-<<<<<<< HEAD
-=======
-
->>>>>>> 5db885c1
+
     if requested_dashboard:
         normalized = _normalize_dashboard_key(requested_dashboard)
 
@@ -540,7 +522,7 @@
 
             result = await _await_if_needed(result)
 
-<<<<<<< HEAD
+
             selections = _extract_named_preferences(result, dashboard_id)
             if selections:
                 requested = _normalize_dashboard_key(dashboard_id)
@@ -584,8 +566,7 @@
         return f"{name} ({identifier})"
 
     return name or identifier
-=======
->>>>>>> 5db885c1
+
 
             selections = _extract_named_preferences(result, dashboard_id)
             if selections:
@@ -599,45 +580,7 @@
                                 )
                             return selection
 
-<<<<<<< HEAD
-=======
-
-                primary = selections[0]
-                if primary.identifier is None:
-                    return DashboardSelection(dashboard_id, primary.name, primary.preferences)
-                return primary
-
-            if _is_energy_preferences(result):
-                return DashboardSelection(dashboard_id, None, result)
-
-    return None
-
-
-
-async def _await_if_needed(result: Any) -> Any:
-    """Attendre une valeur si elle est awaitable."""
-
-    if inspect.isawaitable(result):
-        return await result
-    return result
-
-
-def _format_dashboard_label(selection: DashboardSelection) -> str | None:
-    """Créer une étiquette lisible pour le tableau sélectionné."""
-
-    name = selection.name
-    identifier = selection.identifier
-
-    if name and identifier:
-        if _normalize_dashboard_key(name) == _normalize_dashboard_key(identifier):
-            return name
-        return f"{name} ({identifier})"
-
-    return name or identifier
-
-
-
->>>>>>> 5db885c1
+
 def _resolve_period(
     hass: HomeAssistant, call_data: dict[str, Any]
 ) -> tuple[datetime, datetime, datetime, datetime, str]:
@@ -676,25 +619,18 @@
     timezone = _select_timezone(hass)
 
     start_local = _localize_date(start_date, timezone)
-<<<<<<< HEAD
+
     # ``end_date`` reste inclusif comme dans le tableau de bord Énergie ;
     # recorder se charge ensuite de convertir ce point de sortie en borne exclusive.
     end_local = _localize_date(end_date, timezone)
     end_local_exclusive = end_local + timedelta(days=1)
-=======
-    # on travaille avec une fin exclusive (lendemain à 00:00)
-    end_local_exclusive = _localize_date(end_date + timedelta(days=1), timezone)
-
->>>>>>> 5db885c1
+
 
     start_utc = dt_util.as_utc(start_local)
     end_utc = dt_util.as_utc(end_local)
     display_end = end_local_exclusive - timedelta(seconds=1)
 
-<<<<<<< HEAD
-=======
-
->>>>>>> 5db885c1
+
     return (
         start_utc,
         end_utc,
@@ -704,10 +640,7 @@
     )
 
 
-<<<<<<< HEAD
-=======
-
->>>>>>> 5db885c1
+
 def _coerce_service_date(value: Any, field: str) -> date | None:
     """Convertir une valeur issue du service en date."""
 
@@ -774,10 +707,7 @@
     if callable(localize):  # pytz support
         return localize(naive)
     return naive.replace(tzinfo=timezone)
-<<<<<<< HEAD
-=======
-
->>>>>>> 5db885c1
+
 
 
 def _build_metrics(preferences: "EnergyPreferences" | dict[str, Any]) -> list[MetricDefinition]:
@@ -883,10 +813,7 @@
             )
         else:
             raise
-<<<<<<< HEAD
-=======
-
->>>>>>> 5db885c1
+
 
     stats_map = await instance.async_add_executor_job(
         recorder_statistics.statistics_during_period,
@@ -951,24 +878,12 @@
         if not rows:
             continue
 
-<<<<<<< HEAD
+
         change_total = 0.0
         has_change = False
 
         for row in rows:
-=======
-        # Ordonner les entrées pour pouvoir comparer les premiers et derniers points.
-        ordered_rows = sorted(
-            rows,
-            key=lambda row: row.get("start") or row.get("end"),
-        )
-
-        # Lorsque le champ ``change`` est disponible, il représente déjà la
-        # variation sur l'intervalle considéré. Nous pouvons donc le sommer.
-        change_total = 0.0
-        has_change = False
-        for row in ordered_rows:
->>>>>>> 5db885c1
+
             change_value = row.get("change")
             if change_value is None:
                 continue
@@ -977,42 +892,7 @@
 
         if has_change:
             totals[statistic_id] = change_total
-<<<<<<< HEAD
-=======
-            continue
-
-        def _difference_from_progression(values: list[float]) -> float | None:
-            """Retourner la variation cumulée à partir d'une série de valeurs."""
-
-            if not values:
-                return None
-
-            if len(values) == 1:
-                # Une seule mesure disponible : elle correspond au total pour
-                # la période demandée.
-                return values[0]
-
-            return values[-1] - values[0]
-
-        sum_progression = _difference_from_progression(
-            [float(row["sum"]) for row in ordered_rows if row.get("sum") is not None]
-        )
-
-        if sum_progression is not None:
-            totals[statistic_id] = sum_progression
-            continue
-
-        state_progression = _difference_from_progression(
-            [
-                float(row["state"])
-                for row in ordered_rows
-                if row.get("state") is not None
-            ]
-        )
-
-        if state_progression is not None:
-            totals[statistic_id] = state_progression
->>>>>>> 5db885c1
+
 
     return totals
 
