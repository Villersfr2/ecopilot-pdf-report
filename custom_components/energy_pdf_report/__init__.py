--- conflicted
+++ resolved
@@ -3,19 +3,13 @@
 from __future__ import annotations
 
 import calendar
-<<<<<<< HEAD
-=======
-
->>>>>>> eb4ff958
+
 import inspect
 import logging
 from collections import defaultdict
 from dataclasses import dataclass
 from datetime import date, datetime, time, timedelta, tzinfo
-<<<<<<< HEAD
-=======
-
->>>>>>> eb4ff958
+
 from pathlib import Path
 from typing import Any, Iterable, TYPE_CHECKING
 
@@ -83,7 +77,7 @@
     statistic_id: str
 
 
-<<<<<<< HEAD
+
 @dataclass(slots=True)
 class DashboardSelection:
     """Informations sur un tableau de bord énergie sélectionné."""
@@ -93,8 +87,6 @@
     preferences: dict[str, Any]
 
 
-=======
->>>>>>> eb4ff958
 def _recorder_metadata_requires_hass() -> bool:
     """Déterminer si recorder.get_metadata attend l'instance hass."""
 
@@ -187,7 +179,7 @@
 
     manager = await async_get_manager(hass)
 
-<<<<<<< HEAD
+
     dashboard_requested: str | None = call.data.get(CONF_DASHBOARD)
     selection = await _async_select_dashboard_preferences(
         hass, manager, dashboard_requested
@@ -196,10 +188,7 @@
 
     start, end, display_start, display_end, bucket = _resolve_period(hass, call.data)
     metrics = _build_metrics(preferences)
-=======
-    start, end, display_start, display_end, bucket = _resolve_period(hass, call.data)
-    metrics = _build_metrics(manager.data)
->>>>>>> eb4ff958
+
 
     if not metrics:
         raise HomeAssistantError(
@@ -552,7 +541,7 @@
             if _is_energy_preferences(result):
                 return DashboardSelection(dashboard_id, None, result)
 
-<<<<<<< HEAD
+
     return None
 
 
@@ -578,8 +567,7 @@
     return name or identifier
 
 
-=======
->>>>>>> eb4ff958
+
 def _resolve_period(
     hass: HomeAssistant, call_data: dict[str, Any]
 ) -> tuple[datetime, datetime, datetime, datetime, str]:
@@ -774,10 +762,7 @@
             )
         else:
             raise
-<<<<<<< HEAD
-=======
-
->>>>>>> eb4ff958
+
 
     stats_map = await instance.async_add_executor_job(
         recorder_statistics.statistics_during_period,
