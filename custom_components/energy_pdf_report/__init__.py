--- conflicted
+++ resolved
@@ -3,19 +3,14 @@
 from __future__ import annotations
 
 import calendar
-<<<<<<< HEAD
+
 import inspect
-=======
-
->>>>>>> 10de6b9e
+
 import logging
 from collections import defaultdict
 from dataclasses import dataclass
 from datetime import date, datetime, time, timedelta
-<<<<<<< HEAD
-=======
-
->>>>>>> 10de6b9e
+
 from pathlib import Path
 from typing import Any, Iterable, TYPE_CHECKING
 
@@ -328,7 +323,6 @@
             "Le composant recorder doit être actif pour générer le rapport."
         ) from err
 
-<<<<<<< HEAD
     metadata_requires_hass = _recorder_metadata_requires_hass()
     metadata: dict[str, tuple[int, StatisticMetaData]]
 
@@ -373,27 +367,7 @@
             )
         else:
             raise
-=======
-
-    metadata: dict[str, tuple[int, StatisticMetaData]]
-    try:
-        metadata = await instance.async_add_executor_job(
-
-            recorder_statistics.get_metadata,
-            hass,
-            statistic_ids,
-        )
-    except TypeError as err:
-        err_message = str(err)
-        if "positional argument" not in err_message or "were given" not in err_message:
-            raise
-
-        metadata = await instance.async_add_executor_job(
-            recorder_statistics.get_metadata,
-            statistic_ids,
-        )
-
->>>>>>> 10de6b9e
+
 
     stats_map = await instance.async_add_executor_job(
         recorder_statistics.statistics_during_period,
