--- conflicted
+++ resolved
@@ -1380,14 +1380,12 @@
         builder.add_paragraph(translations.chart_intro)
         builder.add_chart(translations.chart_title, summary_series)
 
-<<<<<<< HEAD
+
     totals_map = co2_totals or {}
     co2_rows: list[tuple[str, str, str]] = []
     emissions_total = 0.0
     savings_total = 0.0
-=======
-    co2_definitions = tuple(co2_definitions)
->>>>>>> 44fb304a
+
 
     if co2_definitions:
         totals_map = co2_totals or {}
@@ -1403,27 +1401,11 @@
             if value is None:
                 continue
 
-<<<<<<< HEAD
+
     if co2_rows:
         builder.add_section_title(translations.co2_section_title)
         builder.add_paragraph(translations.co2_section_intro)
-=======
-            label = translations.co2_sensor_labels.get(
-                definition.translation_key, definition.translation_key
-            )
-            formatted_value = _format_number(value)
-            impact_label = (
-                translations.co2_savings_label
-                if definition.is_saving
-                else translations.co2_emission_label
-            )
-            co2_rows.append((label, f"{formatted_value} kgCO₂e", impact_label))
-
-            if definition.is_saving:
-                savings_total += value
-            else:
-                emissions_total += value
->>>>>>> 44fb304a
+
 
         co2_widths = builder.compute_column_widths((0.5, 0.28, 0.22))
         builder.add_table(
@@ -1435,7 +1417,7 @@
             )
         )
 
-<<<<<<< HEAD
+
         balance = emissions_total - savings_total
         builder.add_paragraph(
             translations.co2_balance_sentence.format(
@@ -1445,18 +1427,7 @@
             ),
             bold=True,
         )
-=======
-        if co2_rows:
-            balance = emissions_total - savings_total
-            builder.add_paragraph(
-                translations.co2_balance_sentence.format(
-                    emissions=f"{_format_number(emissions_total)} kgCO₂e",
-                    savings=f"{_format_number(savings_total)} kgCO₂e",
-                    balance=f"{_format_number(balance)} kgCO₂e",
-                ),
-                bold=True,
-            )
->>>>>>> 44fb304a
+
 
     builder.add_section_title(translations.conclusion_title)
 
