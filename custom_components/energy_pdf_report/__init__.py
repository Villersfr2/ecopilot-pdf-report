"""Intégration personnalisée pour générer un rapport énergie en PDF."""

from __future__ import annotations

import calendar
<<<<<<< HEAD
=======

>>>>>>> 9bb184be
import inspect
import logging
from collections import defaultdict
from dataclasses import dataclass
from datetime import date, datetime, time, timedelta, tzinfo
<<<<<<< HEAD
=======

>>>>>>> 9bb184be
from pathlib import Path
from typing import Any, Iterable, TYPE_CHECKING

import voluptuous as vol

from homeassistant.components import persistent_notification, recorder
from homeassistant.components.recorder import statistics as recorder_statistics
from homeassistant.components.recorder.models.statistics import StatisticMetaData
from homeassistant.components.recorder.statistics import StatisticsRow
from homeassistant.const import CONF_FILENAME
from homeassistant.core import HomeAssistant, ServiceCall
from homeassistant.exceptions import HomeAssistantError
from homeassistant.config_entries import ConfigEntry

from homeassistant.helpers import config_validation as cv
from homeassistant.helpers.typing import ConfigType
from homeassistant.util import dt as dt_util

from homeassistant.components.energy.data import async_get_manager

from .const import (
    DEFAULT_OUTPUT_DIR,
    DEFAULT_PERIOD,
    DOMAIN,
    PDF_TITLE,
    SERVICE_GENERATE_REPORT,
)
from .pdf import EnergyPDFBuilder, TableConfig

if TYPE_CHECKING:
    from homeassistant.components.energy.data import EnergyPreferences

_LOGGER = logging.getLogger(__name__)

_RECORDER_METADATA_REQUIRES_HASS: bool | None = None

CONF_START_DATE = "start_date"
CONF_END_DATE = "end_date"
CONF_PERIOD = "period"
CONF_OUTPUT_DIR = "output_dir"
CONF_DASHBOARD = "dashboard"

VALID_PERIODS: tuple[str, ...] = ("day", "week", "month")

SERVICE_GENERATE_SCHEMA = vol.Schema(
    {
        vol.Optional(CONF_START_DATE): cv.date,
        vol.Optional(CONF_END_DATE): cv.date,
        vol.Optional(CONF_PERIOD, default=DEFAULT_PERIOD): vol.In(VALID_PERIODS),
        vol.Optional(CONF_FILENAME): cv.string,
        vol.Optional(CONF_OUTPUT_DIR, default=DEFAULT_OUTPUT_DIR): cv.string,
        vol.Optional(CONF_DASHBOARD): cv.string,
    }
)


DATA_SERVICES_REGISTERED = "services_registered"
DATA_CONFIG_ENTRY_IDS = "entry_ids"

@dataclass(slots=True)
class MetricDefinition:
    """Représentation d'une statistique à inclure dans le rapport."""

    category: str
    statistic_id: str


<<<<<<< HEAD
=======

>>>>>>> 9bb184be
@dataclass(slots=True)
class DashboardSelection:
    """Informations sur un tableau de bord énergie sélectionné."""

    identifier: str | None
    name: str | None
    preferences: dict[str, Any]


def _recorder_metadata_requires_hass() -> bool:
    """Déterminer si recorder.get_metadata attend l'instance hass."""

    global _RECORDER_METADATA_REQUIRES_HASS

    if _RECORDER_METADATA_REQUIRES_HASS is None:
        try:
            parameters = inspect.signature(recorder_statistics.get_metadata).parameters
        except (TypeError, ValueError):
            _RECORDER_METADATA_REQUIRES_HASS = True
        else:
            _RECORDER_METADATA_REQUIRES_HASS = "hass" in parameters

    return _RECORDER_METADATA_REQUIRES_HASS


def _set_recorder_metadata_requires_hass(value: bool) -> None:
    """Mettre à jour le cache local de compatibilité recorder."""

    global _RECORDER_METADATA_REQUIRES_HASS
    _RECORDER_METADATA_REQUIRES_HASS = value


async def async_setup(hass: HomeAssistant, config: ConfigType) -> bool:
    """Initialiser les structures de données du domaine."""

    hass.data.setdefault(DOMAIN, {})
    domain_data = hass.data[DOMAIN]
    domain_data.setdefault(DATA_CONFIG_ENTRY_IDS, set())

    if DOMAIN in config:
        _async_register_services(hass)

    return True


async def async_setup_entry(hass: HomeAssistant, entry: ConfigEntry) -> bool:
    """Configurer une entrée de configuration."""

    domain_data = hass.data.setdefault(DOMAIN, {})
    entry_ids: set[str] = domain_data.setdefault(DATA_CONFIG_ENTRY_IDS, set())
    entry_ids.add(entry.entry_id)

    _async_register_services(hass)

    return True


async def async_unload_entry(hass: HomeAssistant, entry: ConfigEntry) -> bool:
    """Décharger l'intégration lors de la suppression de l'entrée."""

    domain_data = hass.data.get(DOMAIN)
    if not domain_data:
        return True

    entry_ids: set[str] = domain_data.setdefault(DATA_CONFIG_ENTRY_IDS, set())
    entry_ids.discard(entry.entry_id)

    if not entry_ids:
        hass.services.async_remove(DOMAIN, SERVICE_GENERATE_REPORT)
        domain_data.pop(DATA_SERVICES_REGISTERED, None)
        hass.data.pop(DOMAIN, None)

    return True


def _async_register_services(hass: HomeAssistant) -> None:
    """Enregistrer les services si nécessaire."""

    domain_data = hass.data.setdefault(DOMAIN, {})
    if domain_data.get(DATA_SERVICES_REGISTERED):
        return

    domain_data[DATA_SERVICES_REGISTERED] = True
    """Configurer le service de génération de rapport."""

    async def _async_generate(call: ServiceCall) -> None:
        await _async_handle_generate(hass, call)

    hass.services.async_register(
        DOMAIN,
        SERVICE_GENERATE_REPORT,
        _async_generate,
        schema=SERVICE_GENERATE_SCHEMA,
    )


async def _async_handle_generate(hass: HomeAssistant, call: ServiceCall) -> None:
    """Exécuter la génération d'un rapport PDF."""

    manager = await async_get_manager(hass)

<<<<<<< HEAD
=======

>>>>>>> 9bb184be
    dashboard_requested: str | None = call.data.get(CONF_DASHBOARD)
    selection = await _async_select_dashboard_preferences(
        hass, manager, dashboard_requested
    )
    preferences = selection.preferences

    start, end, display_start, display_end, bucket = _resolve_period(hass, call.data)
    metrics = _build_metrics(preferences)
<<<<<<< HEAD
=======

>>>>>>> 9bb184be

    if not metrics:
        raise HomeAssistantError(
            "Aucune statistique n'a été trouvée dans les préférences énergie."
        )

    stats_map, metadata = await _collect_statistics(hass, metrics, start, end, bucket)
    totals = _calculate_totals(metrics, stats_map)

    output_dir_input = call.data.get(CONF_OUTPUT_DIR, DEFAULT_OUTPUT_DIR)
    output_dir = Path(output_dir_input)
    if not output_dir.is_absolute():
        output_dir = Path(hass.config.path(output_dir_input))

    filename: str | None = call.data.get(CONF_FILENAME)
    generated_at = dt_util.now()

    dashboard_label = _format_dashboard_label(selection)

    pdf_path = await hass.async_add_executor_job(
        _build_pdf,
        metrics,
        totals,
        metadata,
        display_start,
        display_end,
        bucket,
        output_dir,
        filename,
        generated_at,
        dashboard_label,
    )

    message_lines = [
        (
            "Rapport énergie généré pour la période du "
            f"{display_start.date().isoformat()} au {display_end.date().isoformat()}."
        )
    ]

    if dashboard_label:
        message_lines.append(f"Tableau de bord : {dashboard_label}")

    message_lines.append(f"Fichier : {pdf_path}")
    message = "\n".join(message_lines)
    persistent_notification.async_create(
        hass,
        message,
        title="Rapport énergie",
        notification_id=f"{DOMAIN}_last_report",
    )
    if dashboard_label:
        _LOGGER.info("Rapport énergie généré (%s): %s", dashboard_label, pdf_path)
    else:
        _LOGGER.info("Rapport énergie généré: %s", pdf_path)


async def _async_select_dashboard_preferences(
    hass: HomeAssistant, manager: Any, requested_dashboard: str | None
) -> DashboardSelection:
    """Sélectionner les préférences énergie pour le tableau demandé."""

    dashboards = _collect_dashboard_preferences(manager)

<<<<<<< HEAD
=======

>>>>>>> 9bb184be
    if requested_dashboard:
        normalized = _normalize_dashboard_key(requested_dashboard)

        if normalized is not None:
            for selection in dashboards:
                if _match_dashboard_key(selection, normalized):
                    return selection

        fetched = await _async_fetch_dashboard_preferences_via_methods(
            hass, manager, requested_dashboard
        )
        if fetched:
            return fetched

        raise HomeAssistantError(
            f"Aucun tableau de bord énergie nommé '{requested_dashboard}' n'a été trouvé."
        )

    if dashboards:
        return _pick_default_dashboard(manager, dashboards)

    data = getattr(manager, "data", None)
    if _is_energy_preferences(data):
        return DashboardSelection(None, None, data)

    raise HomeAssistantError(
        "Le tableau de bord énergie n'est pas encore configuré."
    )


def _collect_dashboard_preferences(manager: Any) -> list[DashboardSelection]:
    """Extraire les différents tableaux de bord disponibles."""

    selections: list[DashboardSelection] = []

    selections.extend(_extract_named_preferences(getattr(manager, "data", None)))

    for attr in ("dashboards", "dashboard"):
        if hasattr(manager, attr):
            selections.extend(_extract_named_preferences(getattr(manager, attr)))

    data = getattr(manager, "data", None)
    if isinstance(data, dict):
        for key in ("dashboards", "dashboard"):
            if key in data:
                selections.extend(_extract_named_preferences(data[key]))

    deduped: list[DashboardSelection] = []
    for selection in selections:
        if not _is_energy_preferences(selection.preferences):
            continue

        key = (selection.identifier, selection.name)
        existing_index = next(
            (index for index, current in enumerate(deduped) if (current.identifier, current.name) == key),
            None,
        )

        if existing_index is None:
            deduped.append(selection)
            continue

        current = deduped[existing_index]
        replace = False
        if current.identifier is None and selection.identifier is not None:
            replace = True
        elif current.name is None and selection.name is not None:
            replace = True

        if replace:
            deduped[existing_index] = selection

    return deduped


def _extract_named_preferences(
    candidate: Any, fallback_id: str | None = None, fallback_name: str | None = None
) -> list[DashboardSelection]:
    """Parcourir récursivement une structure pour trouver des préférences énergie."""

    selections: list[DashboardSelection] = []

    def _add(preferences: Any, identifier: str | None, name: str | None) -> None:
        if _is_energy_preferences(preferences):
            selections.append(
                DashboardSelection(
                    identifier if identifier else fallback_id,
                    name if name else fallback_name,
                    preferences,
                )
            )

    if candidate is None:
        return selections

    if _is_energy_preferences(candidate):
        _add(candidate, fallback_id, fallback_name)
        return selections

    if isinstance(candidate, dict):
        current_id = fallback_id
        for key in ("dashboard_id", "id", "slug", "key"):
            if key in candidate and candidate[key] is not None:
                value = candidate[key]
                current_id = str(value)
                break

        current_name = fallback_name
        for key in ("name", "title", "label"):
            value = candidate.get(key)
            if isinstance(value, str) and value.strip():
                current_name = value
                break

        if "preferences" in candidate:
            selections.extend(
                _extract_named_preferences(candidate["preferences"], current_id, current_name)
            )
        if "dashboards" in candidate:
            selections.extend(
                _extract_named_preferences(candidate["dashboards"], current_id, current_name)
            )
        if "dashboard" in candidate:
            selections.extend(
                _extract_named_preferences(candidate["dashboard"], current_id, current_name)
            )

        for key, value in candidate.items():
            if key in {"preferences", "dashboards", "dashboard", "energy_sources", "device_consumption"}:
                continue
            if isinstance(value, (dict, list)):
                next_id = current_id
                if isinstance(key, str) and key not in {"name", "title", "label"}:
                    next_id = key
                selections.extend(_extract_named_preferences(value, next_id, current_name))

        return selections

    if isinstance(candidate, list):
        for item in candidate:
            selections.extend(_extract_named_preferences(item, fallback_id, fallback_name))
        return selections

    for attr in ("preferences", "data"):
        if hasattr(candidate, attr):
            sub_candidate = getattr(candidate, attr)
            current_id = fallback_id
            for attr_key in ("dashboard_id", "id", "slug", "key"):
                if hasattr(candidate, attr_key):
                    value = getattr(candidate, attr_key)
                    if value is not None:
                        current_id = str(value)
                        break

            current_name = fallback_name
            for attr_name in ("name", "title", "label"):
                if hasattr(candidate, attr_name):
                    value = getattr(candidate, attr_name)
                    if isinstance(value, str) and value.strip():
                        current_name = value
                        break

            selections.extend(
                _extract_named_preferences(sub_candidate, current_id, current_name)
            )
            break

    return selections


def _is_energy_preferences(candidate: Any) -> bool:
    """Vérifier qu'une structure correspond aux préférences énergie attendues."""

    return (
        isinstance(candidate, dict)
        and "energy_sources" in candidate
        and "device_consumption" in candidate
    )


def _normalize_dashboard_key(value: str | None) -> str | None:
    """Normaliser un identifiant de tableau de bord pour comparaison."""

    if value is None:
        return None

    normalized = str(value).strip()
    if not normalized:
        return None

    return normalized.casefold()


def _match_dashboard_key(selection: DashboardSelection, requested: str) -> bool:
    """Comparer un tableau de bord à une clé normalisée."""

    for candidate in (selection.identifier, selection.name):
        normalized = _normalize_dashboard_key(candidate)
        if normalized and normalized == requested:
            return True

    return False


def _pick_default_dashboard(
    manager: Any, dashboards: list[DashboardSelection]
) -> DashboardSelection:
    """Choisir un tableau par défaut parmi ceux disponibles."""

    def _find_match(value: Any) -> DashboardSelection | None:
        normalized = _normalize_dashboard_key(value if value is None else str(value))
        if not normalized:
            return None
        for item in dashboards:
            if _match_dashboard_key(item, normalized):
                return item
        return None

    data = getattr(manager, "data", None)
    if isinstance(data, dict):
        for key in ("selected_dashboard", "default_dashboard", "active_dashboard"):
            selection = _find_match(data.get(key))
            if selection:
                return selection

    for attr in ("selected_dashboard", "default_dashboard", "active_dashboard"):
        if hasattr(manager, attr):
            selection = _find_match(getattr(manager, attr))
            if selection:
                return selection

    return dashboards[0]


async def _async_fetch_dashboard_preferences_via_methods(
    hass: HomeAssistant, manager: Any, dashboard_id: str
) -> DashboardSelection | None:
    """Tenter de récupérer les préférences via les méthodes du gestionnaire."""

    method_names = (
        "async_get_dashboard",
        "async_get_dashboard_preferences",
        "async_get_dashboard_by_id",
        "async_get_dashboard_by_slug",
        "get_dashboard",
    )

    for name in method_names:
        method = getattr(manager, name, None)
        if not callable(method):
            continue

        for args in ((dashboard_id,), (hass, dashboard_id)):
            try:
                result = method(*args)
            except TypeError:
                continue
            except Exception as err:  # pragma: no cover - best effort logging
                _LOGGER.debug(
                    "Erreur lors de l'appel de %s pour récupérer le tableau '%s': %s",
                    name,
                    dashboard_id,
                    err,
                )
                continue

            result = await _await_if_needed(result)
<<<<<<< HEAD
=======


            selections = _extract_named_preferences(result, dashboard_id)
            if selections:
                requested = _normalize_dashboard_key(dashboard_id)
                if requested:
                    for selection in selections:
                        if _match_dashboard_key(selection, requested):
                            if selection.identifier is None:
                                return DashboardSelection(
                                    dashboard_id, selection.name, selection.preferences
                                )
                            return selection

                primary = selections[0]
                if primary.identifier is None:
                    return DashboardSelection(dashboard_id, primary.name, primary.preferences)
                return primary

            if _is_energy_preferences(result):
                return DashboardSelection(dashboard_id, None, result)

    return None
>>>>>>> 9bb184be

            selections = _extract_named_preferences(result, dashboard_id)
            if selections:
                requested = _normalize_dashboard_key(dashboard_id)
                if requested:
                    for selection in selections:
                        if _match_dashboard_key(selection, requested):
                            if selection.identifier is None:
                                return DashboardSelection(
                                    dashboard_id, selection.name, selection.preferences
                                )
                            return selection

<<<<<<< HEAD
                primary = selections[0]
                if primary.identifier is None:
                    return DashboardSelection(dashboard_id, primary.name, primary.preferences)
                return primary

            if _is_energy_preferences(result):
                return DashboardSelection(dashboard_id, None, result)

    return None


=======
>>>>>>> 9bb184be
async def _await_if_needed(result: Any) -> Any:
    """Attendre une valeur si elle est awaitable."""

    if inspect.isawaitable(result):
        return await result
    return result


def _format_dashboard_label(selection: DashboardSelection) -> str | None:
    """Créer une étiquette lisible pour le tableau sélectionné."""

    name = selection.name
    identifier = selection.identifier

    if name and identifier:
        if _normalize_dashboard_key(name) == _normalize_dashboard_key(identifier):
            return name
        return f"{name} ({identifier})"

    return name or identifier


<<<<<<< HEAD
=======

>>>>>>> 9bb184be
def _resolve_period(
    hass: HomeAssistant, call_data: dict[str, Any]
) -> tuple[datetime, datetime, datetime, datetime, str]:
    """Calculer les dates de début et fin en tenant compte de la granularité."""

    period: str = call_data.get(CONF_PERIOD, DEFAULT_PERIOD)
    start_date = _coerce_service_date(call_data.get(CONF_START_DATE), CONF_START_DATE)
    end_date = _coerce_service_date(call_data.get(CONF_END_DATE), CONF_END_DATE)

    now_local = dt_util.now()

    if start_date is None:
        if period == "day":
            start_date = now_local.date()
        elif period == "week":
            start_date = (now_local - timedelta(days=now_local.weekday())).date()
        elif period == "month":
            start_date = now_local.replace(day=1).date()
        else:
            raise HomeAssistantError("Période non supportée")

    if end_date is None:
        if period == "day":
            end_date = start_date
        elif period == "week":
            end_date = start_date + timedelta(days=6)
        elif period == "month":
            _, last_day = calendar.monthrange(start_date.year, start_date.month)
            end_date = start_date.replace(day=last_day)
    if end_date is None:
        end_date = start_date

    if end_date < start_date:
        raise HomeAssistantError("La date de fin doit être postérieure à la date de début.")

    timezone = _select_timezone(hass)

    start_local = _localize_date(start_date, timezone)
    # on travaille avec une fin exclusive (lendemain à 00:00)
    end_local_exclusive = _localize_date(end_date + timedelta(days=1), timezone)
<<<<<<< HEAD
=======

>>>>>>> 9bb184be

    start_utc = dt_util.as_utc(start_local)
    end_utc = dt_util.as_utc(end_local_exclusive)
    display_end = end_local_exclusive - timedelta(seconds=1)

<<<<<<< HEAD
    return (
        start_utc,
        end_utc,
        start_local,
        display_end,
        _select_bucket(period, start_local, end_local_exclusive),
    )
=======
    return start_utc, end_utc, start_local, display_end, bucket
>>>>>>> 9bb184be


def _coerce_service_date(value: Any, field: str) -> date | None:
    """Convertir une valeur issue du service en date."""

    if value is None:
        return None

    if isinstance(value, datetime):
        return value.date()

    if isinstance(value, date):
        return value

    if isinstance(value, str):
        parsed = dt_util.parse_date(value)
        if parsed is not None:
            return parsed

    raise HomeAssistantError(
        f"Impossible d'interpréter {field} comme une date valide (format attendu YYYY-MM-DD)."
    )


def _select_timezone(hass: HomeAssistant) -> tzinfo:
    """Déterminer le fuseau horaire à utiliser pour les conversions locales."""

    if hass.config.time_zone:
        timezone = dt_util.get_time_zone(hass.config.time_zone)
        if timezone is not None:
            return timezone

    return dt_util.DEFAULT_TIME_ZONE


def _select_bucket(period: str, start_local: datetime, end_local_exclusive: datetime) -> str:
    """Choisir une granularité compatible avec recorder pour la période demandée."""

    normalized = period.lower() if isinstance(period, str) else ""

    if normalized == "day":
        return "hour"

    if normalized == "week":
        return "day"

    if normalized == "month":
        return "day"

    span = end_local_exclusive - start_local

    if span <= timedelta(days=2):
        return "hour"

    if span <= timedelta(days=35):
        return "day"

    return "month"


def _localize_date(day: date, timezone: tzinfo) -> datetime:
    """Assembler une date locale en tenant compte des transitions horaires."""

    naive = datetime.combine(day, time.min)
    localize = getattr(timezone, "localize", None)
    if callable(localize):  # pytz support
        return localize(naive)
    return naive.replace(tzinfo=timezone)
<<<<<<< HEAD
=======


def _coerce_service_date(value: Any, field: str) -> date | None:
    """Convertir une valeur issue du service en date."""

    if value is None:
        return None

    if isinstance(value, datetime):
        return value.date()

    if isinstance(value, date):
        return value

    if isinstance(value, str):
        parsed = dt_util.parse_date(value)
        if parsed is not None:
            return parsed

    raise HomeAssistantError(
        f"Impossible d'interpréter {field} comme une date valide (format attendu YYYY-MM-DD)."
    )


def _select_timezone(hass: HomeAssistant) -> tzinfo:
    """Déterminer le fuseau horaire à utiliser pour les conversions locales."""

    if hass.config.time_zone:
        timezone = dt_util.get_time_zone(hass.config.time_zone)
        if timezone is not None:
            return timezone

    return dt_util.DEFAULT_TIME_ZONE


def _localize_date(day: date, timezone: tzinfo) -> datetime:
    """Assembler une date locale en tenant compte des transitions horaires."""

    naive = datetime.combine(day, time.min)
    localize = getattr(timezone, "localize", None)
    if callable(localize):  # pytz support
        return localize(naive)
    return naive.replace(tzinfo=timezone)
>>>>>>> 9bb184be


def _build_metrics(preferences: "EnergyPreferences" | dict[str, Any]) -> list[MetricDefinition]:
    """Lister les statistiques à inclure dans le rapport."""

    metrics: list[MetricDefinition] = []
    seen: set[str] = set()

    def _add(statistic_id: str | None, category: str) -> None:
        if not statistic_id or statistic_id in seen:
            return
        seen.add(statistic_id)
        metrics.append(MetricDefinition(category, statistic_id))

    for source in preferences.get("energy_sources", []):
        source_type = source.get("type")
        if source_type == "grid":
            for flow in source.get("flow_from", []):
                _add(flow.get("stat_energy_from"), "Import réseau")
                _add(flow.get("stat_cost"), "Coût réseau")
            for flow in source.get("flow_to", []):
                _add(flow.get("stat_energy_to"), "Export réseau")
                _add(flow.get("stat_compensation"), "Compensation réseau")
        elif source_type == "solar":
            _add(source.get("stat_energy_from"), "Production solaire")
        elif source_type == "battery":
            _add(source.get("stat_energy_from"), "Décharge batterie")
            _add(source.get("stat_energy_to"), "Charge batterie")
        elif source_type == "gas":
            _add(source.get("stat_energy_from"), "Consommation gaz")
            _add(source.get("stat_cost"), "Coût gaz")
        elif source_type == "water":
            _add(source.get("stat_energy_from"), "Consommation eau")
            _add(source.get("stat_cost"), "Coût eau")

    for device in preferences.get("device_consumption", []):
        _add(device.get("stat_consumption"), "Consommation appareils")

    return metrics


async def _collect_statistics(
    hass: HomeAssistant,
    metrics: Iterable[MetricDefinition],
    start: datetime,
    end: datetime,
    bucket: str,
) -> tuple[dict[str, list[StatisticsRow]], dict[str, tuple[int, StatisticMetaData]]]:
    """Récupérer les statistiques depuis recorder."""

    statistic_ids = {metric.statistic_id for metric in metrics}
    if not statistic_ids:
        return {}, {}

    try:
        instance = recorder.get_instance(hass)
    except RuntimeError as err:
        raise HomeAssistantError(
            "Le composant recorder doit être actif pour générer le rapport."
        ) from err

    metadata_requires_hass = _recorder_metadata_requires_hass()
    metadata: dict[str, tuple[int, StatisticMetaData]]

    try:
        if metadata_requires_hass:
            metadata = await instance.async_add_executor_job(
                _get_recorder_metadata_with_hass,
                hass,
                statistic_ids,
            )
        else:
            metadata = await instance.async_add_executor_job(
                recorder_statistics.get_metadata,
                statistic_ids,
            )
    except TypeError as err:
        err_message = str(err)

        if metadata_requires_hass and _metadata_error_indicates_legacy_signature(err_message):
            _LOGGER.debug(
                "Recorder get_metadata ne supporte pas hass en argument, bascule sur la signature héritée: %s",
                err_message,
            )
            _set_recorder_metadata_requires_hass(False)
            metadata = await instance.async_add_executor_job(
                recorder_statistics.get_metadata,
                statistic_ids,
            )
        elif (
            not metadata_requires_hass
            and _metadata_error_indicates_requires_hass(err_message)
        ):
            _LOGGER.debug(
                "Recorder get_metadata nécessite hass, nouvelle tentative avec la signature actuelle: %s",
                err_message,
            )
            _set_recorder_metadata_requires_hass(True)
            metadata = await instance.async_add_executor_job(
                _get_recorder_metadata_with_hass,
                hass,
                statistic_ids,
            )
        else:
            raise
<<<<<<< HEAD
=======

>>>>>>> 9bb184be

    stats_map = await instance.async_add_executor_job(
        recorder_statistics.statistics_during_period,
        hass,
        start,
        end,
        statistic_ids,
        bucket,
        None,
        {"sum", "change"},
    )

    return stats_map, metadata


def _get_recorder_metadata_with_hass(
    hass: HomeAssistant,
    statistic_ids: set[str],
) -> dict[str, tuple[int, StatisticMetaData]]:
    """Appeler get_metadata avec hass en argument mot-clé."""

    return recorder_statistics.get_metadata(hass, statistic_ids=statistic_ids)


def _metadata_error_indicates_legacy_signature(message: str) -> bool:
    """Détecter les erreurs indiquant l'ancienne signature de get_metadata."""

    lowered = message.lower()
    return any(
        hint in lowered
        for hint in (
            "multiple values",
            "positional argument",
            "unexpected keyword",
        )
    )


def _metadata_error_indicates_requires_hass(message: str) -> bool:
    """Détecter les erreurs montrant que hass est requis."""

    lowered = message.lower()
    return any(
        hint in lowered
        for hint in (
            "missing 1 required positional argument",
            "unhashable type",
            "homeassistant",
        )
    )


def _calculate_totals(
    metrics: Iterable[MetricDefinition],
    stats: dict[str, list[StatisticsRow]],
) -> dict[str, float]:
    """Additionner les valeurs sur la période pour chaque statistique."""

    totals: dict[str, float] = {metric.statistic_id: 0.0 for metric in metrics}

    for statistic_id, rows in stats.items():
        if not rows:
            continue

        # Ordonner les entrées pour pouvoir comparer les premiers et derniers points.
        ordered_rows = sorted(
            rows,
            key=lambda row: row.get("start") or row.get("end"),
        )

        # Lorsque le champ ``change`` est disponible, il représente déjà la
        # variation sur l'intervalle considéré. Nous pouvons donc le sommer.
        change_total = 0.0
        has_change = False
        for row in ordered_rows:
            change_value = row.get("change")
            if change_value is None:
                continue
            has_change = True
            change_total += float(change_value)

        if has_change:
            totals[statistic_id] = change_total
            continue

        def _difference_from_progression(values: list[float]) -> float | None:
            """Retourner la variation cumulée à partir d'une série de valeurs."""

            if not values:
                return None

            if len(values) == 1:
                # Une seule mesure disponible : elle correspond au total pour
                # la période demandée.
                return values[0]

            return values[-1] - values[0]

        sum_progression = _difference_from_progression(
            [float(row["sum"]) for row in ordered_rows if row.get("sum") is not None]
        )

        if sum_progression is not None:
            totals[statistic_id] = sum_progression
            continue

        state_progression = _difference_from_progression(
            [
                float(row["state"])
                for row in ordered_rows
                if row.get("state") is not None
            ]
        )

        if state_progression is not None:
            totals[statistic_id] = state_progression

    return totals


def _build_pdf(
    metrics: list[MetricDefinition],
    totals: dict[str, float],
    metadata: dict[str, tuple[int, StatisticMetaData]],
    display_start: datetime,
    display_end: datetime,
    bucket: str,
    output_dir: Path,
    filename: str | None,
    generated_at: datetime,
    dashboard_label: str | None,
) -> str:
    """Assembler le PDF et le sauvegarder sur disque."""

    output_dir.mkdir(parents=True, exist_ok=True)

    if not filename:
        filename = (
            f"energy_report_{display_start.date().isoformat()}_"
            f"{display_end.date().isoformat()}.pdf"
        )
    elif not filename.lower().endswith(".pdf"):
        filename = f"{filename}.pdf"

    file_path = output_dir / filename

    builder = EnergyPDFBuilder(PDF_TITLE)
    if dashboard_label:
        builder.add_paragraph(f"Tableau d'énergie : {dashboard_label}", bold=True)
    builder.add_paragraph(
        (
            "Période analysée : "
            f"{display_start.strftime('%d/%m/%Y')} → {display_end.strftime('%d/%m/%Y')}"
        ),
        bold=True,
    )
    builder.add_paragraph(f"Granularité des statistiques : {bucket}")
    builder.add_paragraph(
        f"Rapport généré le : {generated_at.strftime('%d/%m/%Y %H:%M')}"
    )
    builder.add_paragraph(
        "Les totaux représentent la variation relevée dans le tableau de bord"
        " énergie sur la période sélectionnée."
    )
    builder.add_paragraph(
        "Les valeurs négatives indiquent un flux exporté ou une compensation."
    )
    builder.add_paragraph(
        (
            "Statistiques incluses selon la configuration du tableau de bord énergie : "
            f"{len(metrics)}"
        )
    )

    summary_rows = _prepare_summary_rows(metrics, totals, metadata)
    summary_widths = builder.compute_column_widths((0.6, 0.25, 0.15))
    builder.add_table(
        TableConfig(
            title="Synthèse par catégorie",
            headers=("Catégorie", "Total", "Unité"),
            rows=summary_rows,
            column_widths=summary_widths,
        )
    )

    detail_rows = _prepare_detail_rows(metrics, totals, metadata)
    detail_widths = builder.compute_column_widths((0.26, 0.45, 0.17, 0.12))
    builder.add_table(
        TableConfig(
            title="Détail des statistiques",
            headers=("Catégorie", "Statistique", "Total", "Unité"),
            rows=detail_rows,
            column_widths=detail_widths,
        )
    )

    builder.add_footer(f"Chemin du fichier : {file_path}")
    builder.output(str(file_path))

    return str(file_path)


def _prepare_summary_rows(
    metrics: Iterable[MetricDefinition],
    totals: dict[str, float],
    metadata: dict[str, tuple[int, StatisticMetaData]],
) -> list[tuple[str, str, str]]:
    """Préparer les lignes du tableau de synthèse."""

    summary: dict[tuple[str, str], float] = defaultdict(float)

    for metric in metrics:
        total = totals.get(metric.statistic_id)
        if total is None:
            continue
        unit = _extract_unit(metadata.get(metric.statistic_id))
        key = (metric.category, unit)
        summary[key] += total

    rows: list[tuple[str, str, str]] = []
    for (category, unit), value in sorted(
        summary.items(), key=lambda item: (-abs(item[1]), item[0])
    ):
        if abs(value) < 1e-6:
            continue
        rows.append((category, _format_number(value), unit))

    return rows


def _prepare_detail_rows(
    metrics: Iterable[MetricDefinition],
    totals: dict[str, float],
    metadata: dict[str, tuple[int, StatisticMetaData]],
) -> list[tuple[str, str, str, str]]:
    """Préparer les lignes détaillées du rapport."""

    details: list[tuple[str, str, float, str]] = []
    for metric in metrics:
        total = totals.get(metric.statistic_id, 0.0)
        meta_entry = metadata.get(metric.statistic_id)
        name = _extract_name(meta_entry, metric.statistic_id)
        unit = _extract_unit(meta_entry)
        details.append((metric.category, name, total, unit))

    details.sort(key=lambda item: (item[0], -abs(item[2]), item[1]))

    rows: list[tuple[str, str, str, str]] = []
    for category, name, value, unit in details:
        rows.append((category, name, _format_number(value), unit))

    return rows


def _extract_unit(metadata: tuple[int, StatisticMetaData] | None) -> str:
    """Récupérer l'unité depuis les métadonnées."""

    if metadata and metadata[1].get("unit_of_measurement"):
        return str(metadata[1]["unit_of_measurement"])
    return ""


def _extract_name(
    metadata: tuple[int, StatisticMetaData] | None, fallback: str
) -> str:
    """Récupérer le nom lisible d'une statistique."""

    if metadata and metadata[1].get("name"):
        return str(metadata[1]["name"])
    return fallback


def _format_number(value: float) -> str:
    """Formater une valeur numérique de manière lisible."""

    if abs(value) < 0.0005:
        value = 0.0

    if abs(value) >= 1000:
        formatted = f"{value:,.0f}"
    elif abs(value) >= 10:
        formatted = f"{value:,.1f}"
    else:
        formatted = f"{value:,.3f}"

    return formatted.replace(",", " ")


__all__ = ["async_setup", "async_setup_entry", "async_unload_entry"]
<|MERGE_RESOLUTION|>--- conflicted
+++ resolved
@@ -3,19 +3,13 @@
 from __future__ import annotations
 
 import calendar
-<<<<<<< HEAD
-=======
-
->>>>>>> 9bb184be
+
 import inspect
 import logging
 from collections import defaultdict
 from dataclasses import dataclass
 from datetime import date, datetime, time, timedelta, tzinfo
-<<<<<<< HEAD
-=======
-
->>>>>>> 9bb184be
+
 from pathlib import Path
 from typing import Any, Iterable, TYPE_CHECKING
 
@@ -83,10 +77,7 @@
     statistic_id: str
 
 
-<<<<<<< HEAD
-=======
-
->>>>>>> 9bb184be
+
 @dataclass(slots=True)
 class DashboardSelection:
     """Informations sur un tableau de bord énergie sélectionné."""
@@ -188,10 +179,7 @@
 
     manager = await async_get_manager(hass)
 
-<<<<<<< HEAD
-=======
-
->>>>>>> 9bb184be
+
     dashboard_requested: str | None = call.data.get(CONF_DASHBOARD)
     selection = await _async_select_dashboard_preferences(
         hass, manager, dashboard_requested
@@ -200,10 +188,7 @@
 
     start, end, display_start, display_end, bucket = _resolve_period(hass, call.data)
     metrics = _build_metrics(preferences)
-<<<<<<< HEAD
-=======
-
->>>>>>> 9bb184be
+
 
     if not metrics:
         raise HomeAssistantError(
@@ -268,10 +253,7 @@
 
     dashboards = _collect_dashboard_preferences(manager)
 
-<<<<<<< HEAD
-=======
-
->>>>>>> 9bb184be
+
     if requested_dashboard:
         normalized = _normalize_dashboard_key(requested_dashboard)
 
@@ -539,8 +521,6 @@
                 continue
 
             result = await _await_if_needed(result)
-<<<<<<< HEAD
-=======
 
 
             selections = _extract_named_preferences(result, dashboard_id)
@@ -555,6 +535,7 @@
                                 )
                             return selection
 
+
                 primary = selections[0]
                 if primary.identifier is None:
                     return DashboardSelection(dashboard_id, primary.name, primary.preferences)
@@ -564,34 +545,9 @@
                 return DashboardSelection(dashboard_id, None, result)
 
     return None
->>>>>>> 9bb184be
-
-            selections = _extract_named_preferences(result, dashboard_id)
-            if selections:
-                requested = _normalize_dashboard_key(dashboard_id)
-                if requested:
-                    for selection in selections:
-                        if _match_dashboard_key(selection, requested):
-                            if selection.identifier is None:
-                                return DashboardSelection(
-                                    dashboard_id, selection.name, selection.preferences
-                                )
-                            return selection
-
-<<<<<<< HEAD
-                primary = selections[0]
-                if primary.identifier is None:
-                    return DashboardSelection(dashboard_id, primary.name, primary.preferences)
-                return primary
-
-            if _is_energy_preferences(result):
-                return DashboardSelection(dashboard_id, None, result)
-
-    return None
-
-
-=======
->>>>>>> 9bb184be
+
+
+
 async def _await_if_needed(result: Any) -> Any:
     """Attendre une valeur si elle est awaitable."""
 
@@ -614,10 +570,7 @@
     return name or identifier
 
 
-<<<<<<< HEAD
-=======
-
->>>>>>> 9bb184be
+
 def _resolve_period(
     hass: HomeAssistant, call_data: dict[str, Any]
 ) -> tuple[datetime, datetime, datetime, datetime, str]:
@@ -658,16 +611,13 @@
     start_local = _localize_date(start_date, timezone)
     # on travaille avec une fin exclusive (lendemain à 00:00)
     end_local_exclusive = _localize_date(end_date + timedelta(days=1), timezone)
-<<<<<<< HEAD
-=======
-
->>>>>>> 9bb184be
+
 
     start_utc = dt_util.as_utc(start_local)
     end_utc = dt_util.as_utc(end_local_exclusive)
     display_end = end_local_exclusive - timedelta(seconds=1)
 
-<<<<<<< HEAD
+
     return (
         start_utc,
         end_utc,
@@ -675,9 +625,7 @@
         display_end,
         _select_bucket(period, start_local, end_local_exclusive),
     )
-=======
-    return start_utc, end_utc, start_local, display_end, bucket
->>>>>>> 9bb184be
+
 
 
 def _coerce_service_date(value: Any, field: str) -> date | None:
@@ -746,52 +694,7 @@
     if callable(localize):  # pytz support
         return localize(naive)
     return naive.replace(tzinfo=timezone)
-<<<<<<< HEAD
-=======
-
-
-def _coerce_service_date(value: Any, field: str) -> date | None:
-    """Convertir une valeur issue du service en date."""
-
-    if value is None:
-        return None
-
-    if isinstance(value, datetime):
-        return value.date()
-
-    if isinstance(value, date):
-        return value
-
-    if isinstance(value, str):
-        parsed = dt_util.parse_date(value)
-        if parsed is not None:
-            return parsed
-
-    raise HomeAssistantError(
-        f"Impossible d'interpréter {field} comme une date valide (format attendu YYYY-MM-DD)."
-    )
-
-
-def _select_timezone(hass: HomeAssistant) -> tzinfo:
-    """Déterminer le fuseau horaire à utiliser pour les conversions locales."""
-
-    if hass.config.time_zone:
-        timezone = dt_util.get_time_zone(hass.config.time_zone)
-        if timezone is not None:
-            return timezone
-
-    return dt_util.DEFAULT_TIME_ZONE
-
-
-def _localize_date(day: date, timezone: tzinfo) -> datetime:
-    """Assembler une date locale en tenant compte des transitions horaires."""
-
-    naive = datetime.combine(day, time.min)
-    localize = getattr(timezone, "localize", None)
-    if callable(localize):  # pytz support
-        return localize(naive)
-    return naive.replace(tzinfo=timezone)
->>>>>>> 9bb184be
+
 
 
 def _build_metrics(preferences: "EnergyPreferences" | dict[str, Any]) -> list[MetricDefinition]:
@@ -897,10 +800,7 @@
             )
         else:
             raise
-<<<<<<< HEAD
-=======
-
->>>>>>> 9bb184be
+
 
     stats_map = await instance.async_add_executor_job(
         recorder_statistics.statistics_during_period,
