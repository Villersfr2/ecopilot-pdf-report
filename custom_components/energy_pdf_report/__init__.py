"""Intégration personnalisée pour générer un rapport énergie en PDF."""

from __future__ import annotations

import calendar
from collections import defaultdict
from dataclasses import dataclass
from functools import partial
from datetime import date, datetime, time, timedelta
import logging
from pathlib import Path
from typing import Any, Iterable, TYPE_CHECKING

import voluptuous as vol

from homeassistant.components import persistent_notification, recorder
from homeassistant.components.recorder import statistics as recorder_statistics
from homeassistant.components.recorder.models.statistics import StatisticMetaData
from homeassistant.components.recorder.statistics import StatisticsRow
from homeassistant.const import CONF_FILENAME
from homeassistant.core import HomeAssistant, ServiceCall
from homeassistant.exceptions import HomeAssistantError
from homeassistant.config_entries import ConfigEntry

from homeassistant.helpers import config_validation as cv
from homeassistant.helpers.typing import ConfigType
from homeassistant.util import dt as dt_util

from homeassistant.components.energy.data import async_get_manager

from .const import (
    DEFAULT_OUTPUT_DIR,
    DEFAULT_PERIOD,
    DOMAIN,
    PDF_TITLE,
    SERVICE_GENERATE_REPORT,
)
from .pdf import EnergyPDFBuilder, TableConfig

if TYPE_CHECKING:
    from homeassistant.components.energy.data import EnergyPreferences

_LOGGER = logging.getLogger(__name__)

CONF_START_DATE = "start_date"
CONF_END_DATE = "end_date"
CONF_PERIOD = "period"
CONF_OUTPUT_DIR = "output_dir"

VALID_PERIODS: tuple[str, ...] = ("day", "week", "month")

SERVICE_GENERATE_SCHEMA = vol.Schema(
    {
        vol.Optional(CONF_START_DATE): cv.date,
        vol.Optional(CONF_END_DATE): cv.date,
        vol.Optional(CONF_PERIOD, default=DEFAULT_PERIOD): vol.In(VALID_PERIODS),
        vol.Optional(CONF_FILENAME): cv.string,
        vol.Optional(CONF_OUTPUT_DIR, default=DEFAULT_OUTPUT_DIR): cv.string,
    }
)


DATA_SERVICES_REGISTERED = "services_registered"
DATA_CONFIG_ENTRY_IDS = "entry_ids"

@dataclass(slots=True)
class MetricDefinition:
    """Représentation d'une statistique à inclure dans le rapport."""

    category: str
    statistic_id: str


async def async_setup(hass: HomeAssistant, config: ConfigType) -> bool:
    """Initialiser les structures de données du domaine."""

    hass.data.setdefault(DOMAIN, {})
    domain_data = hass.data[DOMAIN]
    domain_data.setdefault(DATA_CONFIG_ENTRY_IDS, set())

    if DOMAIN in config:
        _async_register_services(hass)

    return True


async def async_setup_entry(hass: HomeAssistant, entry: ConfigEntry) -> bool:
    """Configurer une entrée de configuration."""

    domain_data = hass.data.setdefault(DOMAIN, {})
    entry_ids: set[str] = domain_data.setdefault(DATA_CONFIG_ENTRY_IDS, set())
    entry_ids.add(entry.entry_id)

    _async_register_services(hass)

    return True


async def async_unload_entry(hass: HomeAssistant, entry: ConfigEntry) -> bool:
    """Décharger l'intégration lors de la suppression de l'entrée."""

    domain_data = hass.data.get(DOMAIN)
    if not domain_data:
        return True

    entry_ids: set[str] = domain_data.setdefault(DATA_CONFIG_ENTRY_IDS, set())
    entry_ids.discard(entry.entry_id)

    if not entry_ids:
        hass.services.async_remove(DOMAIN, SERVICE_GENERATE_REPORT)
        domain_data.pop(DATA_SERVICES_REGISTERED, None)
        hass.data.pop(DOMAIN, None)

    return True


def _async_register_services(hass: HomeAssistant) -> None:
    """Enregistrer les services si nécessaire."""

    domain_data = hass.data.setdefault(DOMAIN, {})
    if domain_data.get(DATA_SERVICES_REGISTERED):
        return

    domain_data[DATA_SERVICES_REGISTERED] = True
    """Configurer le service de génération de rapport."""

    async def _async_generate(call: ServiceCall) -> None:
        await _async_handle_generate(hass, call)

    hass.services.async_register(
        DOMAIN,
        SERVICE_GENERATE_REPORT,
        _async_generate,
        schema=SERVICE_GENERATE_SCHEMA,
    )


async def _async_handle_generate(hass: HomeAssistant, call: ServiceCall) -> None:
    """Exécuter la génération d'un rapport PDF."""

    manager = await async_get_manager(hass)
    if not manager.data:
        raise HomeAssistantError(
            "Le tableau de bord énergie n'est pas encore configuré."
        )

    start, end, display_start, display_end, bucket = _resolve_period(call.data)
    metrics = _build_metrics(manager.data)

    if not metrics:
        raise HomeAssistantError(
            "Aucune statistique n'a été trouvée dans les préférences énergie."
        )

    stats_map, metadata = await _collect_statistics(hass, metrics, start, end, bucket)
    totals = _calculate_totals(metrics, stats_map)

    output_dir_input = call.data.get(CONF_OUTPUT_DIR, DEFAULT_OUTPUT_DIR)
    output_dir = Path(output_dir_input)
    if not output_dir.is_absolute():
        output_dir = Path(hass.config.path(output_dir_input))

    filename: str | None = call.data.get(CONF_FILENAME)
    generated_at = dt_util.now()

    pdf_path = await hass.async_add_executor_job(
        _build_pdf,
        metrics,
        totals,
        metadata,
        display_start,
        display_end,
        bucket,
        output_dir,
        filename,
        generated_at,
    )

    message = (
        "Rapport énergie généré pour la période du "
        f"{display_start.date().isoformat()} au {display_end.date().isoformat()}.\n"
        f"Fichier : {pdf_path}"
    )
    persistent_notification.async_create(
        hass,
        message,
        title="Rapport énergie",
        notification_id=f"{DOMAIN}_last_report",
    )
    _LOGGER.info("Rapport énergie généré: %s", pdf_path)


def _resolve_period(call_data: dict[str, Any]) -> tuple[datetime, datetime, datetime, datetime, str]:
    """Calculer les dates de début et fin en tenant compte de la granularité."""

    period: str = call_data.get(CONF_PERIOD, DEFAULT_PERIOD)
    start_date: date | None = call_data.get(CONF_START_DATE)
    end_date: date | None = call_data.get(CONF_END_DATE)

    now_local = dt_util.now()

    if start_date is None:
        if period == "day":
            start_date = now_local.date()
        elif period == "week":
            start_date = (now_local - timedelta(days=now_local.weekday())).date()
        elif period == "month":
            start_date = now_local.replace(day=1).date()
        else:
            raise HomeAssistantError("Période non supportée")

    if end_date is None:
        if period == "day":
            end_date = start_date
        elif period == "week":
            end_date = start_date + timedelta(days=6)
        elif period == "month":
            _, last_day = calendar.monthrange(start_date.year, start_date.month)
            end_date = start_date.replace(day=last_day)
    if end_date is None:
        end_date = start_date

    if end_date < start_date:
        raise HomeAssistantError("La date de fin doit être postérieure à la date de début.")

    start_local = datetime.combine(start_date, time.min, tzinfo=dt_util.DEFAULT_TIME_ZONE)
    # on travaille avec une fin exclusive (lendemain à 00:00)
    end_local_exclusive = datetime.combine(
        end_date + timedelta(days=1), time.min, tzinfo=dt_util.DEFAULT_TIME_ZONE
    )

    start_utc = dt_util.as_utc(start_local)
    end_utc = dt_util.as_utc(end_local_exclusive)
    display_end = end_local_exclusive - timedelta(seconds=1)

    return start_utc, end_utc, start_local, display_end, period


def _build_metrics(preferences: "EnergyPreferences" | dict[str, Any]) -> list[MetricDefinition]:
    """Lister les statistiques à inclure dans le rapport."""

    metrics: list[MetricDefinition] = []
    seen: set[str] = set()

    def _add(statistic_id: str | None, category: str) -> None:
        if not statistic_id or statistic_id in seen:
            return
        seen.add(statistic_id)
        metrics.append(MetricDefinition(category, statistic_id))

    for source in preferences.get("energy_sources", []):
        source_type = source.get("type")
        if source_type == "grid":
            for flow in source.get("flow_from", []):
                _add(flow.get("stat_energy_from"), "Import réseau")
                _add(flow.get("stat_cost"), "Coût réseau")
            for flow in source.get("flow_to", []):
                _add(flow.get("stat_energy_to"), "Export réseau")
                _add(flow.get("stat_compensation"), "Compensation réseau")
        elif source_type == "solar":
            _add(source.get("stat_energy_from"), "Production solaire")
        elif source_type == "battery":
            _add(source.get("stat_energy_from"), "Décharge batterie")
            _add(source.get("stat_energy_to"), "Charge batterie")
        elif source_type == "gas":
            _add(source.get("stat_energy_from"), "Consommation gaz")
            _add(source.get("stat_cost"), "Coût gaz")
        elif source_type == "water":
            _add(source.get("stat_energy_from"), "Consommation eau")
            _add(source.get("stat_cost"), "Coût eau")

    for device in preferences.get("device_consumption", []):
        _add(device.get("stat_consumption"), "Consommation appareils")

    return metrics


async def _collect_statistics(
    hass: HomeAssistant,
    metrics: Iterable[MetricDefinition],
    start: datetime,
    end: datetime,
    bucket: str,
) -> tuple[dict[str, list[StatisticsRow]], dict[str, tuple[int, StatisticMetaData]]]:
    """Récupérer les statistiques depuis recorder."""

    statistic_ids = {metric.statistic_id for metric in metrics}
    if not statistic_ids:
        return {}, {}

    try:
        instance = recorder.get_instance(hass)
    except RuntimeError as err:
        raise HomeAssistantError(
            "Le composant recorder doit être actif pour générer le rapport."
        ) from err

<<<<<<< HEAD
    metadata_job = partial(recorder_statistics.get_metadata, hass, statistic_ids)
    metadata = await instance.async_add_executor_job(metadata_job)
=======
    get_metadata_job = partial(
        recorder_statistics.get_metadata,
        hass,
        statistic_ids=statistic_ids,
    )
    metadata = await instance.async_add_executor_job(get_metadata_job)
>>>>>>> 02111c25

    stats_map = await instance.async_add_executor_job(
        recorder_statistics.statistics_during_period,
        hass,
        start,
        end,
        statistic_ids,
        bucket,
        None,
        {"sum", "change"},
    )

    return stats_map, metadata


def _calculate_totals(
    metrics: Iterable[MetricDefinition],
    stats: dict[str, list[StatisticsRow]],
) -> dict[str, float]:
    """Additionner les valeurs sur la période pour chaque statistique."""

    totals: dict[str, float] = {metric.statistic_id: 0.0 for metric in metrics}

    for statistic_id, rows in stats.items():
        total = 0.0
        for row in rows:
            value = row.get("change")
            if value is None:
                value = row.get("sum")
            if value is None:
                continue
            total += float(value)
        totals[statistic_id] = total

    return totals


def _build_pdf(
    metrics: list[MetricDefinition],
    totals: dict[str, float],
    metadata: dict[str, tuple[int, StatisticMetaData]],
    display_start: datetime,
    display_end: datetime,
    bucket: str,
    output_dir: Path,
    filename: str | None,
    generated_at: datetime,
) -> str:
    """Assembler le PDF et le sauvegarder sur disque."""

    output_dir.mkdir(parents=True, exist_ok=True)

    if not filename:
        filename = (
            f"energy_report_{display_start.date().isoformat()}_"
            f"{display_end.date().isoformat()}.pdf"
        )
    elif not filename.lower().endswith(".pdf"):
        filename = f"{filename}.pdf"

    file_path = output_dir / filename

    builder = EnergyPDFBuilder(PDF_TITLE)
    builder.add_paragraph(
        (
            "Période analysée : "
            f"{display_start.strftime('%d/%m/%Y')} → {display_end.strftime('%d/%m/%Y')}"
        ),
        bold=True,
    )
    builder.add_paragraph(f"Granularité des statistiques : {bucket}")
    builder.add_paragraph(
        f"Rapport généré le : {generated_at.strftime('%d/%m/%Y %H:%M')}"
    )
    builder.add_paragraph(
        "Les totaux correspondent à la somme des données issues du tableau de bord"
        " énergie pour la période sélectionnée."
    )
    builder.add_paragraph(
        "Les valeurs négatives indiquent un flux exporté ou une compensation."
    )
    builder.add_paragraph(
        f"Nombre de statistiques utilisées : {len(metrics)}"
    )

    summary_rows = _prepare_summary_rows(metrics, totals, metadata)
    builder.add_table(
        TableConfig(
            title="Synthèse par catégorie",
            headers=("Catégorie", "Total", "Unité"),
            rows=summary_rows,
        )
    )

    detail_rows = _prepare_detail_rows(metrics, totals, metadata)
    builder.add_table(
        TableConfig(
            title="Détail des statistiques",
            headers=("Catégorie", "Statistique", "Total", "Unité"),
            rows=detail_rows,
        )
    )

    builder.add_footer(f"Chemin du fichier : {file_path}")
    builder.output(str(file_path))

    return str(file_path)


def _prepare_summary_rows(
    metrics: Iterable[MetricDefinition],
    totals: dict[str, float],
    metadata: dict[str, tuple[int, StatisticMetaData]],
) -> list[tuple[str, str, str]]:
    """Préparer les lignes du tableau de synthèse."""

    summary: dict[tuple[str, str], float] = defaultdict(float)

    for metric in metrics:
        total = totals.get(metric.statistic_id)
        if total is None:
            continue
        unit = _extract_unit(metadata.get(metric.statistic_id))
        key = (metric.category, unit)
        summary[key] += total

    rows: list[tuple[str, str, str]] = []
    for (category, unit), value in sorted(
        summary.items(), key=lambda item: (-abs(item[1]), item[0])
    ):
        if abs(value) < 1e-6:
            continue
        rows.append((category, _format_number(value), unit))

    return rows


def _prepare_detail_rows(
    metrics: Iterable[MetricDefinition],
    totals: dict[str, float],
    metadata: dict[str, tuple[int, StatisticMetaData]],
) -> list[tuple[str, str, str, str]]:
    """Préparer les lignes détaillées du rapport."""

    details: list[tuple[str, str, float, str]] = []
    for metric in metrics:
        total = totals.get(metric.statistic_id, 0.0)
        meta_entry = metadata.get(metric.statistic_id)
        name = _extract_name(meta_entry, metric.statistic_id)
        unit = _extract_unit(meta_entry)
        details.append((metric.category, name, total, unit))

    details.sort(key=lambda item: (item[0], -abs(item[2]), item[1]))

    rows: list[tuple[str, str, str, str]] = []
    for category, name, value, unit in details:
        rows.append((category, name, _format_number(value), unit))

    return rows


def _extract_unit(metadata: tuple[int, StatisticMetaData] | None) -> str:
    """Récupérer l'unité depuis les métadonnées."""

    if metadata and metadata[1].get("unit_of_measurement"):
        return str(metadata[1]["unit_of_measurement"])
    return ""


def _extract_name(
    metadata: tuple[int, StatisticMetaData] | None, fallback: str
) -> str:
    """Récupérer le nom lisible d'une statistique."""

    if metadata and metadata[1].get("name"):
        return str(metadata[1]["name"])
    return fallback


def _format_number(value: float) -> str:
    """Formater une valeur numérique de manière lisible."""

    if abs(value) < 0.0005:
        value = 0.0

    if abs(value) >= 1000:
        formatted = f"{value:,.0f}"
    elif abs(value) >= 10:
        formatted = f"{value:,.1f}"
    else:
        formatted = f"{value:,.3f}"

    return formatted.replace(",", " ")


__all__ = ["async_setup", "async_setup_entry", "async_unload_entry"]
<|MERGE_RESOLUTION|>--- conflicted
+++ resolved
@@ -295,17 +295,9 @@
             "Le composant recorder doit être actif pour générer le rapport."
         ) from err
 
-<<<<<<< HEAD
     metadata_job = partial(recorder_statistics.get_metadata, hass, statistic_ids)
     metadata = await instance.async_add_executor_job(metadata_job)
-=======
-    get_metadata_job = partial(
-        recorder_statistics.get_metadata,
-        hass,
-        statistic_ids=statistic_ids,
-    )
-    metadata = await instance.async_add_executor_job(get_metadata_job)
->>>>>>> 02111c25
+
 
     stats_map = await instance.async_add_executor_job(
         recorder_statistics.statistics_during_period,
