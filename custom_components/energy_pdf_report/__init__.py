"""Intégration personnalisée pour générer un rapport énergie en PDF."""

from __future__ import annotations

import calendar
<<<<<<< HEAD
import inspect
=======

import inspect

>>>>>>> ff0eafc3
import logging
from collections import defaultdict
from dataclasses import dataclass
from datetime import date, datetime, time, timedelta
<<<<<<< HEAD
=======

>>>>>>> ff0eafc3
from pathlib import Path
from typing import Any, Iterable, TYPE_CHECKING

import voluptuous as vol

from homeassistant.components import persistent_notification, recorder
from homeassistant.components.recorder import statistics as recorder_statistics
from homeassistant.components.recorder.models.statistics import StatisticMetaData
from homeassistant.components.recorder.statistics import StatisticsRow
from homeassistant.const import CONF_FILENAME
from homeassistant.core import HomeAssistant, ServiceCall
from homeassistant.exceptions import HomeAssistantError
from homeassistant.config_entries import ConfigEntry

from homeassistant.helpers import config_validation as cv
from homeassistant.helpers.typing import ConfigType
from homeassistant.util import dt as dt_util

from homeassistant.components.energy.data import async_get_manager

from .const import (
    DEFAULT_OUTPUT_DIR,
    DEFAULT_PERIOD,
    DOMAIN,
    PDF_TITLE,
    SERVICE_GENERATE_REPORT,
)
from .pdf import EnergyPDFBuilder, TableConfig

if TYPE_CHECKING:
    from homeassistant.components.energy.data import EnergyPreferences

_LOGGER = logging.getLogger(__name__)

_RECORDER_METADATA_REQUIRES_HASS: bool | None = None

CONF_START_DATE = "start_date"
CONF_END_DATE = "end_date"
CONF_PERIOD = "period"
CONF_OUTPUT_DIR = "output_dir"

VALID_PERIODS: tuple[str, ...] = ("day", "week", "month")

SERVICE_GENERATE_SCHEMA = vol.Schema(
    {
        vol.Optional(CONF_START_DATE): cv.date,
        vol.Optional(CONF_END_DATE): cv.date,
        vol.Optional(CONF_PERIOD, default=DEFAULT_PERIOD): vol.In(VALID_PERIODS),
        vol.Optional(CONF_FILENAME): cv.string,
        vol.Optional(CONF_OUTPUT_DIR, default=DEFAULT_OUTPUT_DIR): cv.string,
    }
)


DATA_SERVICES_REGISTERED = "services_registered"
DATA_CONFIG_ENTRY_IDS = "entry_ids"

@dataclass(slots=True)
class MetricDefinition:
    """Représentation d'une statistique à inclure dans le rapport."""

    category: str
    statistic_id: str


def _recorder_metadata_requires_hass() -> bool:
    """Déterminer si recorder.get_metadata attend l'instance hass."""

    global _RECORDER_METADATA_REQUIRES_HASS

    if _RECORDER_METADATA_REQUIRES_HASS is None:
        try:
            parameters = inspect.signature(recorder_statistics.get_metadata).parameters
        except (TypeError, ValueError):
            _RECORDER_METADATA_REQUIRES_HASS = True
        else:
            _RECORDER_METADATA_REQUIRES_HASS = "hass" in parameters

    return _RECORDER_METADATA_REQUIRES_HASS


def _set_recorder_metadata_requires_hass(value: bool) -> None:
    """Mettre à jour le cache local de compatibilité recorder."""

    global _RECORDER_METADATA_REQUIRES_HASS
    _RECORDER_METADATA_REQUIRES_HASS = value


async def async_setup(hass: HomeAssistant, config: ConfigType) -> bool:
    """Initialiser les structures de données du domaine."""

    hass.data.setdefault(DOMAIN, {})
    domain_data = hass.data[DOMAIN]
    domain_data.setdefault(DATA_CONFIG_ENTRY_IDS, set())

    if DOMAIN in config:
        _async_register_services(hass)

    return True


async def async_setup_entry(hass: HomeAssistant, entry: ConfigEntry) -> bool:
    """Configurer une entrée de configuration."""

    domain_data = hass.data.setdefault(DOMAIN, {})
    entry_ids: set[str] = domain_data.setdefault(DATA_CONFIG_ENTRY_IDS, set())
    entry_ids.add(entry.entry_id)

    _async_register_services(hass)

    return True


async def async_unload_entry(hass: HomeAssistant, entry: ConfigEntry) -> bool:
    """Décharger l'intégration lors de la suppression de l'entrée."""

    domain_data = hass.data.get(DOMAIN)
    if not domain_data:
        return True

    entry_ids: set[str] = domain_data.setdefault(DATA_CONFIG_ENTRY_IDS, set())
    entry_ids.discard(entry.entry_id)

    if not entry_ids:
        hass.services.async_remove(DOMAIN, SERVICE_GENERATE_REPORT)
        domain_data.pop(DATA_SERVICES_REGISTERED, None)
        hass.data.pop(DOMAIN, None)

    return True


def _async_register_services(hass: HomeAssistant) -> None:
    """Enregistrer les services si nécessaire."""

    domain_data = hass.data.setdefault(DOMAIN, {})
    if domain_data.get(DATA_SERVICES_REGISTERED):
        return

    domain_data[DATA_SERVICES_REGISTERED] = True
    """Configurer le service de génération de rapport."""

    async def _async_generate(call: ServiceCall) -> None:
        await _async_handle_generate(hass, call)

    hass.services.async_register(
        DOMAIN,
        SERVICE_GENERATE_REPORT,
        _async_generate,
        schema=SERVICE_GENERATE_SCHEMA,
    )


async def _async_handle_generate(hass: HomeAssistant, call: ServiceCall) -> None:
    """Exécuter la génération d'un rapport PDF."""

    manager = await async_get_manager(hass)
    if not manager.data:
        raise HomeAssistantError(
            "Le tableau de bord énergie n'est pas encore configuré."
        )

    start, end, display_start, display_end, bucket = _resolve_period(call.data)
    metrics = _build_metrics(manager.data)

    if not metrics:
        raise HomeAssistantError(
            "Aucune statistique n'a été trouvée dans les préférences énergie."
        )

    stats_map, metadata = await _collect_statistics(hass, metrics, start, end, bucket)
    totals = _calculate_totals(metrics, stats_map)

    output_dir_input = call.data.get(CONF_OUTPUT_DIR, DEFAULT_OUTPUT_DIR)
    output_dir = Path(output_dir_input)
    if not output_dir.is_absolute():
        output_dir = Path(hass.config.path(output_dir_input))

    filename: str | None = call.data.get(CONF_FILENAME)
    generated_at = dt_util.now()

    pdf_path = await hass.async_add_executor_job(
        _build_pdf,
        metrics,
        totals,
        metadata,
        display_start,
        display_end,
        bucket,
        output_dir,
        filename,
        generated_at,
    )

    message = (
        "Rapport énergie généré pour la période du "
        f"{display_start.date().isoformat()} au {display_end.date().isoformat()}.\n"
        f"Fichier : {pdf_path}"
    )
    persistent_notification.async_create(
        hass,
        message,
        title="Rapport énergie",
        notification_id=f"{DOMAIN}_last_report",
    )
    _LOGGER.info("Rapport énergie généré: %s", pdf_path)


def _resolve_period(call_data: dict[str, Any]) -> tuple[datetime, datetime, datetime, datetime, str]:
    """Calculer les dates de début et fin en tenant compte de la granularité."""

    period: str = call_data.get(CONF_PERIOD, DEFAULT_PERIOD)
    start_date: date | None = call_data.get(CONF_START_DATE)
    end_date: date | None = call_data.get(CONF_END_DATE)

    now_local = dt_util.now()

    if start_date is None:
        if period == "day":
            start_date = now_local.date()
        elif period == "week":
            start_date = (now_local - timedelta(days=now_local.weekday())).date()
        elif period == "month":
            start_date = now_local.replace(day=1).date()
        else:
            raise HomeAssistantError("Période non supportée")

    if end_date is None:
        if period == "day":
            end_date = start_date
        elif period == "week":
            end_date = start_date + timedelta(days=6)
        elif period == "month":
            _, last_day = calendar.monthrange(start_date.year, start_date.month)
            end_date = start_date.replace(day=last_day)
    if end_date is None:
        end_date = start_date

    if end_date < start_date:
        raise HomeAssistantError("La date de fin doit être postérieure à la date de début.")

    start_local = datetime.combine(start_date, time.min, tzinfo=dt_util.DEFAULT_TIME_ZONE)
    # on travaille avec une fin exclusive (lendemain à 00:00)
    end_local_exclusive = datetime.combine(
        end_date + timedelta(days=1), time.min, tzinfo=dt_util.DEFAULT_TIME_ZONE
    )

    start_utc = dt_util.as_utc(start_local)
    end_utc = dt_util.as_utc(end_local_exclusive)
    display_end = end_local_exclusive - timedelta(seconds=1)

    return start_utc, end_utc, start_local, display_end, period


def _build_metrics(preferences: "EnergyPreferences" | dict[str, Any]) -> list[MetricDefinition]:
    """Lister les statistiques à inclure dans le rapport."""

    metrics: list[MetricDefinition] = []
    seen: set[str] = set()

    def _add(statistic_id: str | None, category: str) -> None:
        if not statistic_id or statistic_id in seen:
            return
        seen.add(statistic_id)
        metrics.append(MetricDefinition(category, statistic_id))

    for source in preferences.get("energy_sources", []):
        source_type = source.get("type")
        if source_type == "grid":
            for flow in source.get("flow_from", []):
                _add(flow.get("stat_energy_from"), "Import réseau")
                _add(flow.get("stat_cost"), "Coût réseau")
            for flow in source.get("flow_to", []):
                _add(flow.get("stat_energy_to"), "Export réseau")
                _add(flow.get("stat_compensation"), "Compensation réseau")
        elif source_type == "solar":
            _add(source.get("stat_energy_from"), "Production solaire")
        elif source_type == "battery":
            _add(source.get("stat_energy_from"), "Décharge batterie")
            _add(source.get("stat_energy_to"), "Charge batterie")
        elif source_type == "gas":
            _add(source.get("stat_energy_from"), "Consommation gaz")
            _add(source.get("stat_cost"), "Coût gaz")
        elif source_type == "water":
            _add(source.get("stat_energy_from"), "Consommation eau")
            _add(source.get("stat_cost"), "Coût eau")

    for device in preferences.get("device_consumption", []):
        _add(device.get("stat_consumption"), "Consommation appareils")

    return metrics


async def _collect_statistics(
    hass: HomeAssistant,
    metrics: Iterable[MetricDefinition],
    start: datetime,
    end: datetime,
    bucket: str,
) -> tuple[dict[str, list[StatisticsRow]], dict[str, tuple[int, StatisticMetaData]]]:
    """Récupérer les statistiques depuis recorder."""

    statistic_ids = {metric.statistic_id for metric in metrics}
    if not statistic_ids:
        return {}, {}

    try:
        instance = recorder.get_instance(hass)
    except RuntimeError as err:
        raise HomeAssistantError(
            "Le composant recorder doit être actif pour générer le rapport."
        ) from err

    metadata_requires_hass = _recorder_metadata_requires_hass()
    metadata: dict[str, tuple[int, StatisticMetaData]]

    try:
        if metadata_requires_hass:
            metadata = await instance.async_add_executor_job(
                _get_recorder_metadata_with_hass,
                hass,
                statistic_ids,
            )
        else:
            metadata = await instance.async_add_executor_job(
                recorder_statistics.get_metadata,
                statistic_ids,
            )
    except TypeError as err:
        err_message = str(err)

        if metadata_requires_hass and _metadata_error_indicates_legacy_signature(err_message):
            _LOGGER.debug(
                "Recorder get_metadata ne supporte pas hass en argument, bascule sur la signature héritée: %s",
                err_message,
            )
            _set_recorder_metadata_requires_hass(False)
            metadata = await instance.async_add_executor_job(
                recorder_statistics.get_metadata,
                statistic_ids,
            )
        elif (
            not metadata_requires_hass
            and _metadata_error_indicates_requires_hass(err_message)
        ):
            _LOGGER.debug(
                "Recorder get_metadata nécessite hass, nouvelle tentative avec la signature actuelle: %s",
                err_message,
            )
            _set_recorder_metadata_requires_hass(True)
            metadata = await instance.async_add_executor_job(
                _get_recorder_metadata_with_hass,
                hass,
                statistic_ids,
            )
        else:
            raise
<<<<<<< HEAD
=======

>>>>>>> ff0eafc3

    stats_map = await instance.async_add_executor_job(
        recorder_statistics.statistics_during_period,
        hass,
        start,
        end,
        statistic_ids,
        bucket,
        None,
        {"sum", "change"},
    )

    return stats_map, metadata


def _get_recorder_metadata_with_hass(
    hass: HomeAssistant,
    statistic_ids: set[str],
) -> dict[str, tuple[int, StatisticMetaData]]:
    """Appeler get_metadata avec hass en argument mot-clé."""

    return recorder_statistics.get_metadata(hass, statistic_ids=statistic_ids)


def _metadata_error_indicates_legacy_signature(message: str) -> bool:
    """Détecter les erreurs indiquant l'ancienne signature de get_metadata."""

    lowered = message.lower()
    return any(
        hint in lowered
        for hint in (
            "multiple values",
            "positional argument",
            "unexpected keyword",
        )
    )


def _metadata_error_indicates_requires_hass(message: str) -> bool:
    """Détecter les erreurs montrant que hass est requis."""

    lowered = message.lower()
    return any(
        hint in lowered
        for hint in (
            "missing 1 required positional argument",
            "unhashable type",
            "homeassistant",
        )
    )


def _calculate_totals(
    metrics: Iterable[MetricDefinition],
    stats: dict[str, list[StatisticsRow]],
) -> dict[str, float]:
    """Additionner les valeurs sur la période pour chaque statistique."""

    totals: dict[str, float] = {metric.statistic_id: 0.0 for metric in metrics}

    for statistic_id, rows in stats.items():
        total = 0.0
        for row in rows:
            value = row.get("change")
            if value is None:
                value = row.get("sum")
            if value is None:
                continue
            total += float(value)
        totals[statistic_id] = total

    return totals


def _build_pdf(
    metrics: list[MetricDefinition],
    totals: dict[str, float],
    metadata: dict[str, tuple[int, StatisticMetaData]],
    display_start: datetime,
    display_end: datetime,
    bucket: str,
    output_dir: Path,
    filename: str | None,
    generated_at: datetime,
) -> str:
    """Assembler le PDF et le sauvegarder sur disque."""

    output_dir.mkdir(parents=True, exist_ok=True)

    if not filename:
        filename = (
            f"energy_report_{display_start.date().isoformat()}_"
            f"{display_end.date().isoformat()}.pdf"
        )
    elif not filename.lower().endswith(".pdf"):
        filename = f"{filename}.pdf"

    file_path = output_dir / filename

    builder = EnergyPDFBuilder(PDF_TITLE)
    builder.add_paragraph(
        (
            "Période analysée : "
            f"{display_start.strftime('%d/%m/%Y')} → {display_end.strftime('%d/%m/%Y')}"
        ),
        bold=True,
    )
    builder.add_paragraph(f"Granularité des statistiques : {bucket}")
    builder.add_paragraph(
        f"Rapport généré le : {generated_at.strftime('%d/%m/%Y %H:%M')}"
    )
    builder.add_paragraph(
        "Les totaux correspondent à la somme des données issues du tableau de bord"
        " énergie pour la période sélectionnée."
    )
    builder.add_paragraph(
        "Les valeurs négatives indiquent un flux exporté ou une compensation."
    )
    builder.add_paragraph(
        f"Nombre de statistiques utilisées : {len(metrics)}"
    )

    summary_rows = _prepare_summary_rows(metrics, totals, metadata)
    builder.add_table(
        TableConfig(
            title="Synthèse par catégorie",
            headers=("Catégorie", "Total", "Unité"),
            rows=summary_rows,
        )
    )

    detail_rows = _prepare_detail_rows(metrics, totals, metadata)
    builder.add_table(
        TableConfig(
            title="Détail des statistiques",
            headers=("Catégorie", "Statistique", "Total", "Unité"),
            rows=detail_rows,
        )
    )

    builder.add_footer(f"Chemin du fichier : {file_path}")
    builder.output(str(file_path))

    return str(file_path)


def _prepare_summary_rows(
    metrics: Iterable[MetricDefinition],
    totals: dict[str, float],
    metadata: dict[str, tuple[int, StatisticMetaData]],
) -> list[tuple[str, str, str]]:
    """Préparer les lignes du tableau de synthèse."""

    summary: dict[tuple[str, str], float] = defaultdict(float)

    for metric in metrics:
        total = totals.get(metric.statistic_id)
        if total is None:
            continue
        unit = _extract_unit(metadata.get(metric.statistic_id))
        key = (metric.category, unit)
        summary[key] += total

    rows: list[tuple[str, str, str]] = []
    for (category, unit), value in sorted(
        summary.items(), key=lambda item: (-abs(item[1]), item[0])
    ):
        if abs(value) < 1e-6:
            continue
        rows.append((category, _format_number(value), unit))

    return rows


def _prepare_detail_rows(
    metrics: Iterable[MetricDefinition],
    totals: dict[str, float],
    metadata: dict[str, tuple[int, StatisticMetaData]],
) -> list[tuple[str, str, str, str]]:
    """Préparer les lignes détaillées du rapport."""

    details: list[tuple[str, str, float, str]] = []
    for metric in metrics:
        total = totals.get(metric.statistic_id, 0.0)
        meta_entry = metadata.get(metric.statistic_id)
        name = _extract_name(meta_entry, metric.statistic_id)
        unit = _extract_unit(meta_entry)
        details.append((metric.category, name, total, unit))

    details.sort(key=lambda item: (item[0], -abs(item[2]), item[1]))

    rows: list[tuple[str, str, str, str]] = []
    for category, name, value, unit in details:
        rows.append((category, name, _format_number(value), unit))

    return rows


def _extract_unit(metadata: tuple[int, StatisticMetaData] | None) -> str:
    """Récupérer l'unité depuis les métadonnées."""

    if metadata and metadata[1].get("unit_of_measurement"):
        return str(metadata[1]["unit_of_measurement"])
    return ""


def _extract_name(
    metadata: tuple[int, StatisticMetaData] | None, fallback: str
) -> str:
    """Récupérer le nom lisible d'une statistique."""

    if metadata and metadata[1].get("name"):
        return str(metadata[1]["name"])
    return fallback


def _format_number(value: float) -> str:
    """Formater une valeur numérique de manière lisible."""

    if abs(value) < 0.0005:
        value = 0.0

    if abs(value) >= 1000:
        formatted = f"{value:,.0f}"
    elif abs(value) >= 10:
        formatted = f"{value:,.1f}"
    else:
        formatted = f"{value:,.3f}"

    return formatted.replace(",", " ")


__all__ = ["async_setup", "async_setup_entry", "async_unload_entry"]
<|MERGE_RESOLUTION|>--- conflicted
+++ resolved
@@ -3,21 +3,14 @@
 from __future__ import annotations
 
 import calendar
-<<<<<<< HEAD
+
 import inspect
-=======
-
-import inspect
-
->>>>>>> ff0eafc3
+
 import logging
 from collections import defaultdict
 from dataclasses import dataclass
 from datetime import date, datetime, time, timedelta
-<<<<<<< HEAD
-=======
-
->>>>>>> ff0eafc3
+
 from pathlib import Path
 from typing import Any, Iterable, TYPE_CHECKING
 
@@ -374,10 +367,7 @@
             )
         else:
             raise
-<<<<<<< HEAD
-=======
-
->>>>>>> ff0eafc3
+
 
     stats_map = await instance.async_add_executor_job(
         recorder_statistics.statistics_during_period,
