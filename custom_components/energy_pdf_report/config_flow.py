--- conflicted
+++ resolved
@@ -100,19 +100,13 @@
         options = dict(self.config_entry.options or {})
 
         legacy_period = options.get(CONF_PERIOD)
-<<<<<<< HEAD
-=======
 
->>>>>>> 7ea0b7f8
         if (
             CONF_DEFAULT_REPORT_TYPE not in options
             and legacy_period in VALID_REPORT_TYPES
         ):
             options[CONF_DEFAULT_REPORT_TYPE] = legacy_period
-<<<<<<< HEAD
-=======
 
->>>>>>> 7ea0b7f8
 
         if user_input is not None:
             cleaned = {
@@ -137,18 +131,12 @@
                         CONF_FILENAME_PATTERN, DEFAULT_FILENAME_PATTERN
                     ),
                 ): vol.All(cv.string, vol.Match(r".*\S.*")),
-<<<<<<< HEAD
-=======
 
->>>>>>> 7ea0b7f8
                 vol.Required(
                     CONF_DEFAULT_REPORT_TYPE,
                     default=options.get(
                         CONF_DEFAULT_REPORT_TYPE, DEFAULT_REPORT_TYPE
-<<<<<<< HEAD
-=======
 
->>>>>>> 7ea0b7f8
                     ),
                 ): vol.In(VALID_REPORT_TYPES),
             }
