"""Flux de configuration pour l'intégration Energy PDF Report."""

from __future__ import annotations

from typing import Any

import voluptuous as vol

from homeassistant import config_entries
from homeassistant.data_entry_flow import FlowResult
<<<<<<< HEAD
from homeassistant.helpers import config_validation as cv
=======
>>>>>>> 43e7e7a4

from .const import (
    CONF_FILENAME_PATTERN,
    CONF_OUTPUT_DIR,
    CONF_PERIOD,
    DEFAULT_FILENAME_PATTERN,
    DEFAULT_OUTPUT_DIR,
    DEFAULT_PERIOD,
    DOMAIN,
    VALID_PERIODS,
)


class EnergyPDFReportConfigFlow(config_entries.ConfigFlow, domain=DOMAIN):
    """Gérer le flux de configuration."""

    VERSION = 1

    async def async_step_user(
        self, user_input: dict[str, Any] | None = None
    ) -> config_entries.ConfigFlowResult:
        """Gérer l'étape initiale lancée par l'utilisateur."""

        if self._async_current_entries():
            return await self.async_step_reinstall_confirm(user_input)

        if user_input is not None:
            return self.async_create_entry(title="Rapport PDF Énergie", data={})

        return self.async_show_form(step_id="user", data_schema=vol.Schema({}))

    async def async_step_reinstall_confirm(
        self, user_input: dict[str, Any] | None = None
    ) -> config_entries.ConfigFlowResult:
        """Confirmer la réinstallation en supprimant l'entrée existante."""

        existing_entries = self._async_current_entries()
        if not existing_entries:
            return await self.async_step_user(user_input)

        if user_input is not None:
            removed = await self.hass.config_entries.async_remove(
                existing_entries[0].entry_id
            )
            if not removed:
                return self.async_abort(reason="remove_failed")

            return await self.async_step_user({})

        return self.async_show_form(
            step_id="reinstall_confirm",
            data_schema=vol.Schema({}),
            description_placeholders={
                "title": existing_entries[0].title,
            },
        )

    async def async_step_import(
        self, user_input: dict[str, Any]
    ) -> config_entries.ConfigFlowResult:
        """Gérer une importation depuis YAML."""


        if self._async_current_entries():
            return self.async_abort(reason="already_configured")

        return self.async_create_entry(title="Rapport PDF Énergie", data={})



class EnergyPDFReportOptionsFlowHandler(config_entries.OptionsFlow):
    """Gérer le flux d'options."""

    def __init__(self, config_entry: config_entries.ConfigEntry) -> None:
        """Initialiser la classe."""

        self.config_entry = config_entry

    async def async_step_init(
        self, user_input: dict[str, Any] | None = None
    ) -> FlowResult:
<<<<<<< HEAD
        """Gérer l'étape initiale du flux d'options."""
=======
        """Gérer l'étape initiale du flux d'options (aucune option disponible)."""
>>>>>>> 43e7e7a4

        options = self.config_entry.options

        if user_input is not None:
            cleaned = {
                CONF_OUTPUT_DIR: user_input[CONF_OUTPUT_DIR].strip(),
                CONF_PERIOD: user_input[CONF_PERIOD],
                CONF_FILENAME_PATTERN: user_input[CONF_FILENAME_PATTERN].strip(),
            }
            return self.async_create_entry(title="", data=cleaned)

        data_schema = vol.Schema(
            {
                vol.Required(
                    CONF_OUTPUT_DIR,
                    default=options.get(CONF_OUTPUT_DIR, DEFAULT_OUTPUT_DIR),
                ): cv.string,
                vol.Required(
                    CONF_PERIOD,
                    default=options.get(CONF_PERIOD, DEFAULT_PERIOD),
                ): vol.In(VALID_PERIODS),
                vol.Required(
                    CONF_FILENAME_PATTERN,
                    default=options.get(
                        CONF_FILENAME_PATTERN, DEFAULT_FILENAME_PATTERN
                    ),
                ): vol.All(cv.string, vol.Match(r".*\S.*")),
            }
        )

        return self.async_show_form(
            step_id="init",
            data_schema=data_schema,
        )


async def async_get_options_flow(
    config_entry: config_entries.ConfigEntry,
) -> EnergyPDFReportOptionsFlowHandler:
    """Obtenir le gestionnaire du flux d'options."""

    return EnergyPDFReportOptionsFlowHandler(config_entry)<|MERGE_RESOLUTION|>--- conflicted
+++ resolved
@@ -8,10 +8,9 @@
 
 from homeassistant import config_entries
 from homeassistant.data_entry_flow import FlowResult
-<<<<<<< HEAD
+
 from homeassistant.helpers import config_validation as cv
-=======
->>>>>>> 43e7e7a4
+
 
 from .const import (
     CONF_FILENAME_PATTERN,
@@ -93,11 +92,9 @@
     async def async_step_init(
         self, user_input: dict[str, Any] | None = None
     ) -> FlowResult:
-<<<<<<< HEAD
+
         """Gérer l'étape initiale du flux d'options."""
-=======
-        """Gérer l'étape initiale du flux d'options (aucune option disponible)."""
->>>>>>> 43e7e7a4
+
 
         options = self.config_entry.options
 
