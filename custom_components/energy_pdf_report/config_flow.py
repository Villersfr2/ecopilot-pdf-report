--- conflicted
+++ resolved
@@ -97,42 +97,27 @@
         """Initialize the config flow."""
 
         self._reconfigure_entry: config_entries.ConfigEntry | None = None
-<<<<<<< HEAD
+
         self._cached_existing_values: dict[str, Any] | None = None
-=======
-
->>>>>>> aa8e7f4c
+
 
     async def async_step_user(
         self, user_input: dict[str, Any] | None = None
     ) -> FlowResult:
         """Handle the initial step."""
 
-<<<<<<< HEAD
+
         if user_input is not None:
             await self.async_set_unique_id(DOMAIN, raise_on_progress=False)
             self._abort_if_unique_id_configured()
             self._cached_existing_values = None
-=======
-
-        if self._reconfigure_entry is None and not user_input:
-            existing_entries = self._async_current_entries()
-            if existing_entries:
-                self._reconfigure_entry = existing_entries[0]
-                return await self.async_step_reconfigure()
-
-
-        if user_input is not None:
-            await self.async_set_unique_id(DOMAIN)
-            self._abort_if_unique_id_configured()
-
->>>>>>> aa8e7f4c
+
             return self.async_create_entry(
                 title="Energy PDF Report",
                 data=user_input,
             )
 
-<<<<<<< HEAD
+
         if self._reconfigure_entry is None:
             existing_entries = self._async_current_entries()
             if existing_entries:
@@ -149,57 +134,13 @@
 
         defaults = _merge_defaults(self._cached_existing_values)
         self._cached_existing_values = None
-=======
-
-        defaults = _merge_defaults()
-
->>>>>>> aa8e7f4c
+
 
         return self.async_show_form(
             step_id="user",
             data_schema=_build_schema(defaults),
             errors={},
-<<<<<<< HEAD
-=======
-        )
-
-
-    async def async_step_reconfigure(
-        self, user_input: dict[str, Any] | None = None
-    ) -> FlowResult:
-        """Handle reconfiguration when an entry already exists."""
-
-        if self._reconfigure_entry is None:
-            return await self.async_step_user(user_input)
-
-        entry = self._reconfigure_entry
-
-        if entry.unique_id is None:
-            self.hass.config_entries.async_update_entry(entry, unique_id=DOMAIN)
-
-        defaults = _merge_defaults(
-            {
-                **dict(entry.data),
-                **dict(entry.options),
-            }
-        )
-
-        if user_input is not None:
-            self._reconfigure_entry = None
-            return self.async_update_reload_and_abort(
-                entry,
-                data_updates=user_input,
-            )
-
-
-        title = self._reinstall_entry.title or "Energy PDF Report"
-        return self.async_show_form(
-
-            step_id="reconfigure",
-            data_schema=_build_schema(defaults),
-            errors={},
-
->>>>>>> aa8e7f4c
+
         )
 
     async def async_step_reinstall_confirm(
