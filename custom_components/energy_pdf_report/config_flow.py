"""Flux de configuration pour l'intégration Energy PDF Report."""

from __future__ import annotations

from typing import Any

import voluptuous as vol

from homeassistant import config_entries
from homeassistant.data_entry_flow import FlowResult

from homeassistant.helpers import config_validation as cv


from .const import (
    CONF_DEFAULT_REPORT_TYPE,
    CONF_FILENAME_PATTERN,
    CONF_OUTPUT_DIR,
    DEFAULT_FILENAME_PATTERN,
    DEFAULT_OUTPUT_DIR,
    DEFAULT_REPORT_TYPE,
    DOMAIN,
    VALID_REPORT_TYPES,
)


class EnergyPDFReportConfigFlow(config_entries.ConfigFlow, domain=DOMAIN):
    """Config flow for Energy PDF Report."""

    VERSION = 1

    async def async_step_user(
        self, user_input: dict[str, Any] | None = None
    ) -> config_entries.ConfigFlowResult:
        """Gérer l'étape initiale lancée par l'utilisateur."""

        if self._async_current_entries():
            return await self.async_step_reinstall_confirm(user_input)

        if user_input is not None:
            return self.async_create_entry(title="Rapport PDF Énergie", data={})

        return self.async_show_form(step_id="user", data_schema=vol.Schema({}))

    async def async_step_reinstall_confirm(
        self, user_input: dict[str, Any] | None = None
    ) -> config_entries.ConfigFlowResult:
        """Confirmer la réinstallation en supprimant l'entrée existante."""

        existing_entries = self._async_current_entries()
        if not existing_entries:
            return await self.async_step_user(user_input)

        if user_input is not None:
            removed = await self.hass.config_entries.async_remove(
                existing_entries[0].entry_id
            )
            if not removed:
                return self.async_abort(reason="remove_failed")

            return await self.async_step_user({})

        return self.async_show_form(
            step_id="reinstall_confirm",
            data_schema=vol.Schema({}),
            description_placeholders={
                "title": existing_entries[0].title,
            },
        )

    async def async_step_import(
        self, user_input: dict[str, Any]
    ) -> config_entries.ConfigFlowResult:
        """Gérer une importation depuis YAML."""


        if self._async_current_entries():
            return self.async_abort(reason="already_configured")

        return self.async_create_entry(title="Rapport PDF Énergie", data={})



class EnergyPDFReportOptionsFlowHandler(config_entries.OptionsFlow):
    """Gérer le flux d'options."""

    def __init__(self, config_entry: config_entries.ConfigEntry) -> None:
        """Initialiser la classe."""

        self.config_entry = config_entry

    async def async_step_init(
        self, user_input: dict[str, Any] | None = None
    ) -> FlowResult:

        """Gérer l'étape initiale du flux d'options."""


        options = dict(self.config_entry.options or {})
<<<<<<< HEAD
=======

        legacy_period = options.get(CONF_PERIOD)

        if (
            CONF_DEFAULT_REPORT_TYPE not in options
            and legacy_period in VALID_REPORT_TYPES
        ):
            options[CONF_DEFAULT_REPORT_TYPE] = legacy_period

>>>>>>> cb1141bf

        if user_input is not None:
            cleaned = {
                CONF_OUTPUT_DIR: user_input[CONF_OUTPUT_DIR].strip(),
                CONF_FILENAME_PATTERN: user_input[CONF_FILENAME_PATTERN].strip(),
                CONF_DEFAULT_REPORT_TYPE: user_input[CONF_DEFAULT_REPORT_TYPE],
            }
            default_report_type = user_input.get(CONF_DEFAULT_REPORT_TYPE)
            if default_report_type:
                cleaned[CONF_DEFAULT_REPORT_TYPE] = default_report_type
            return self.async_create_entry(title="", data=cleaned)

        data_schema = vol.Schema(
            {
                vol.Required(
                    CONF_OUTPUT_DIR,
                    default=options.get(CONF_OUTPUT_DIR, DEFAULT_OUTPUT_DIR),
                ): cv.string,
                vol.Required(
                    CONF_FILENAME_PATTERN,
                    default=options.get(
                        CONF_FILENAME_PATTERN, DEFAULT_FILENAME_PATTERN
                    ),
                ): vol.All(cv.string, vol.Match(r".*\S.*")),
<<<<<<< HEAD
=======

>>>>>>> cb1141bf
                vol.Required(
                    CONF_DEFAULT_REPORT_TYPE,
                    default=options.get(
                        CONF_DEFAULT_REPORT_TYPE, DEFAULT_REPORT_TYPE
<<<<<<< HEAD
=======

>>>>>>> cb1141bf
                    ),
                ): vol.In(VALID_REPORT_TYPES),
            }
        )

        return self.async_show_form(
            step_id="init",
            data_schema=data_schema,
        )


async def async_get_options_flow(config_entry: config_entries.ConfigEntry):
    """Return the options flow handler for this config entry."""

    return EnergyPDFReportOptionsFlowHandler(config_entry)<|MERGE_RESOLUTION|>--- conflicted
+++ resolved
@@ -97,18 +97,6 @@
 
 
         options = dict(self.config_entry.options or {})
-<<<<<<< HEAD
-=======
-
-        legacy_period = options.get(CONF_PERIOD)
-
-        if (
-            CONF_DEFAULT_REPORT_TYPE not in options
-            and legacy_period in VALID_REPORT_TYPES
-        ):
-            options[CONF_DEFAULT_REPORT_TYPE] = legacy_period
-
->>>>>>> cb1141bf
 
         if user_input is not None:
             cleaned = {
@@ -133,18 +121,12 @@
                         CONF_FILENAME_PATTERN, DEFAULT_FILENAME_PATTERN
                     ),
                 ): vol.All(cv.string, vol.Match(r".*\S.*")),
-<<<<<<< HEAD
-=======
 
->>>>>>> cb1141bf
                 vol.Required(
                     CONF_DEFAULT_REPORT_TYPE,
                     default=options.get(
                         CONF_DEFAULT_REPORT_TYPE, DEFAULT_REPORT_TYPE
-<<<<<<< HEAD
-=======
 
->>>>>>> cb1141bf
                     ),
                 ): vol.In(VALID_REPORT_TYPES),
             }
