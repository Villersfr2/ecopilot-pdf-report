--- conflicted
+++ resolved
@@ -60,14 +60,12 @@
     ) -> config_entries.ConfigFlowResult:
         """Gérer une importation depuis YAML."""
 
-<<<<<<< HEAD
+
         if self._async_current_entries():
             return self.async_abort(reason="already_configured")
 
         return self.async_create_entry(title="Rapport PDF Énergie", data={})
-=======
-        return await self.async_step_user(user_input)
->>>>>>> 6cecf114
+
 
 
 class EnergyPDFReportOptionsFlowHandler(config_entries.OptionsFlow):
