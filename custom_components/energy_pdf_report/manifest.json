--- conflicted
+++ resolved
@@ -5,10 +5,7 @@
   "documentation": "https://example.com",
 
   "requirements": ["fpdf2>=2.8.4"],
-<<<<<<< HEAD
-=======
 
->>>>>>> d0023393
   "codeowners": ["@Villersfr2"],
   "iot_class": "local_polling",
   "integration_type": "helper",
