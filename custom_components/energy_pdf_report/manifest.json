{
  "domain": "energy_pdf_report",
  "name": "Energy PDF Report",
  "version": "0.1.0",
  "documentation": "https://example.com",
<<<<<<< HEAD
  "requirements": ["fpdf2>=2.8.4"],
=======

  "requirements": ["fpdf2>=2.8.4", "matplotlib>=3.7.0"],

>>>>>>> 1f797e09
  "codeowners": ["@Villersfr2"],
  "iot_class": "local_polling",
  "integration_type": "helper",
  "config_flow": true

}<|MERGE_RESOLUTION|>--- conflicted
+++ resolved
@@ -3,13 +3,9 @@
   "name": "Energy PDF Report",
   "version": "0.1.0",
   "documentation": "https://example.com",
-<<<<<<< HEAD
+
   "requirements": ["fpdf2>=2.8.4"],
-=======
 
-  "requirements": ["fpdf2>=2.8.4", "matplotlib>=3.7.0"],
-
->>>>>>> 1f797e09
   "codeowners": ["@Villersfr2"],
   "iot_class": "local_polling",
   "integration_type": "helper",
