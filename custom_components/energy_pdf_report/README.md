# Energy PDF Report

Ce composant personnalisé Home Assistant ajoute un service `energy_pdf_report.generate` permettant de générer un rapport PDF à partir des statistiques du tableau de bord Énergie. Le fichier PDF inclut une synthèse par catégorie ainsi qu'un détail de toutes les statistiques utilisées.

## Installation rapide
1. Copier le dossier `energy_pdf_report` dans le répertoire `custom_components` de votre installation Home Assistant.
2. Redémarrer Home Assistant.
3. Depuis **Paramètres → Appareils et services → Ajouter une intégration**, sélectionner **Energy PDF Report** pour créer l'entrée de configuration.
4. Le service `energy_pdf_report.generate` devient alors disponible dans l'outil Développeur > Services et peut être utilisé dans vos automatisations.


## Paramètres du service
- `start_date` *(optionnel)* : date locale de début (format `YYYY-MM-DD`). Par défaut la période courante (jour, semaine ou mois) est utilisée. Les valeurs provenant d'objets `date`, `datetime` ou de chaînes de caractères sont automatiquement converties.
- `end_date` *(optionnel)* : date locale de fin (format `YYYY-MM-DD`). Si omis, la fin est déduite de la granularité. Les objets `datetime` sont convertis en date avant le traitement.
- `period` *(optionnel)* : granularité des statistiques (`day`, `week` ou `month`).
- `filename` *(optionnel)* : nom du fichier PDF à générer (l'extension `.pdf` est ajoutée automatiquement si nécessaire).
- `output_dir` *(optionnel)* : répertoire de sortie relatif au dossier de configuration ou chemin absolu. Par défaut `www/energy_reports`.

Le fichier généré est également signalé via une notification persistante dans Home Assistant.

<<<<<<< HEAD
> ℹ️ Le nombre de statistiques indiqué dans le rapport correspond simplement aux identifiants uniques présents dans vos préférences du tableau de bord Énergie. L'intégration n'impose aucune limite : toutes les statistiques disponibles sont prises en compte.

=======
>>>>>>> 46048ef1
## Support Unicode

Le rapport PDF embarque la police DejaVu Sans (regular et bold) compressée dans
le code du composant. Lors de la génération, les fichiers TTF sont extraits dans
un répertoire temporaire, enregistrés auprès de FPDF puis immédiatement
nettoyés. Cette approche garantit l'affichage correct des caractères accentués
et des symboles internationaux sans nécessiter de fichiers binaires dans le
dépôt.

<<<<<<< HEAD
=======

>>>>>>> 46048ef1
## Script de vérification
Pour valider rapidement que l'intégration, y compris la compatibilité avec le recorder,
fonctionne correctement dans votre instance Home Assistant, un exemple de script est
fourni dans [`examples/test_energy_pdf_report_script.yaml`](examples/test_energy_pdf_report_script.yaml).

1. Copiez le contenu du fichier dans votre `scripts.yaml` (ou créez un nouveau script via l'interface en mode YAML).
2. Enregistrez et rechargez les scripts si nécessaire.
3. Exécutez le script **Test – Energy PDF Report** depuis l'interface.

Le script appelle le service `energy_pdf_report.generate`, attend la notification
persistante `energy_pdf_report_last_report` et consigne le message du rapport dans le
Journal. En cas d'absence de notification dans la minute, une alerte supplémentaire
est créée pour vous inviter à consulter les logs.<|MERGE_RESOLUTION|>--- conflicted
+++ resolved
@@ -18,11 +18,9 @@
 
 Le fichier généré est également signalé via une notification persistante dans Home Assistant.
 
-<<<<<<< HEAD
+
 > ℹ️ Le nombre de statistiques indiqué dans le rapport correspond simplement aux identifiants uniques présents dans vos préférences du tableau de bord Énergie. L'intégration n'impose aucune limite : toutes les statistiques disponibles sont prises en compte.
 
-=======
->>>>>>> 46048ef1
 ## Support Unicode
 
 Le rapport PDF embarque la police DejaVu Sans (regular et bold) compressée dans
@@ -32,10 +30,7 @@
 et des symboles internationaux sans nécessiter de fichiers binaires dans le
 dépôt.
 
-<<<<<<< HEAD
-=======
 
->>>>>>> 46048ef1
 ## Script de vérification
 Pour valider rapidement que l'intégration, y compris la compatibilité avec le recorder,
 fonctionne correctement dans votre instance Home Assistant, un exemple de script est
