# Energy PDF Report

Ce composant personnalisé Home Assistant ajoute un service `energy_pdf_report.generate` permettant de générer un rapport PDF à partir des statistiques du tableau de bord Énergie. Le fichier PDF inclut une synthèse par catégorie ainsi qu'un détail de toutes les statistiques utilisées.

## Installation rapide
1. Copier le dossier `energy_pdf_report` dans le répertoire `custom_components` de votre installation Home Assistant.
2. Redémarrer Home Assistant.
3. Depuis **Paramètres → Appareils et services → Ajouter une intégration**, sélectionner **Energy PDF Report** pour créer l'entrée de configuration.
4. Le service `energy_pdf_report.generate` devient alors disponible dans l'outil Développeur > Services et peut être utilisé dans vos automatisations.


## Paramètres du service
- `start_date` *(optionnel)* : date locale de début (format `YYYY-MM-DD`). Par défaut la période courante (jour, semaine ou mois) est utilisée.
- `end_date` *(optionnel)* : date locale de fin (format `YYYY-MM-DD`). Si omis, la fin est déduite de la granularité.
- `period` *(optionnel)* : granularité des statistiques (`day`, `week` ou `month`).
- `filename` *(optionnel)* : nom du fichier PDF à générer (l'extension `.pdf` est ajoutée automatiquement si nécessaire).
- `output_dir` *(optionnel)* : répertoire de sortie relatif au dossier de configuration ou chemin absolu. Par défaut `www/energy_reports`.

Le fichier généré est également signalé via une notification persistante dans Home Assistant.

## Support Unicode

<<<<<<< HEAD
Le rapport PDF embarque la police DejaVu Sans (regular et bold) compressée dans
le code du composant. Lors de la génération, les fichiers TTF sont extraits dans
un répertoire temporaire, enregistrés auprès de FPDF puis immédiatement
nettoyés. Cette approche garantit l'affichage correct des caractères accentués
et des symboles internationaux sans nécessiter de fichiers binaires dans le
dépôt.
=======
Le rapport PDF est généré avec la police DejaVu Sans fournie dans le dossier
`fonts/`, ce qui garantit l'affichage correct des caractères accentués et des
symboles internationaux directement dans le document.
>>>>>>> b743f5fc

## Script de vérification
Pour valider rapidement que l'intégration, y compris la compatibilité avec le recorder,
fonctionne correctement dans votre instance Home Assistant, un exemple de script est
fourni dans [`examples/test_energy_pdf_report_script.yaml`](examples/test_energy_pdf_report_script.yaml).

1. Copiez le contenu du fichier dans votre `scripts.yaml` (ou créez un nouveau script via l'interface en mode YAML).
2. Enregistrez et rechargez les scripts si nécessaire.
3. Exécutez le script **Test – Energy PDF Report** depuis l'interface.

Le script appelle le service `energy_pdf_report.generate`, attend la notification
persistante `energy_pdf_report_last_report` et consigne le message du rapport dans le
Journal. En cas d'absence de notification dans la minute, une alerte supplémentaire
est créée pour vous inviter à consulter les logs.<|MERGE_RESOLUTION|>--- conflicted
+++ resolved
@@ -20,18 +20,13 @@
 
 ## Support Unicode
 
-<<<<<<< HEAD
 Le rapport PDF embarque la police DejaVu Sans (regular et bold) compressée dans
 le code du composant. Lors de la génération, les fichiers TTF sont extraits dans
 un répertoire temporaire, enregistrés auprès de FPDF puis immédiatement
 nettoyés. Cette approche garantit l'affichage correct des caractères accentués
 et des symboles internationaux sans nécessiter de fichiers binaires dans le
 dépôt.
-=======
-Le rapport PDF est généré avec la police DejaVu Sans fournie dans le dossier
-`fonts/`, ce qui garantit l'affichage correct des caractères accentués et des
-symboles internationaux directement dans le document.
->>>>>>> b743f5fc
+
 
 ## Script de vérification
 Pour valider rapidement que l'intégration, y compris la compatibilité avec le recorder,
