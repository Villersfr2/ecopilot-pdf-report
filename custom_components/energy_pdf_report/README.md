# Energy PDF Report

Ce composant personnalisé Home Assistant ajoute un service `energy_pdf_report.generate` permettant de générer un rapport PDF à partir des statistiques du tableau de bord Énergie. Le fichier PDF inclut une synthèse par catégorie ainsi qu'un détail de toutes les statistiques utilisées.

## Installation rapide
1. Copier le dossier `energy_pdf_report` dans le répertoire `custom_components` de votre installation Home Assistant.
2. Redémarrer Home Assistant.
3. Depuis **Paramètres → Appareils et services → Ajouter une intégration**, sélectionner **Energy PDF Report** pour créer l'entrée de configuration.
4. Le service `energy_pdf_report.generate` devient alors disponible dans l'outil Développeur > Services et peut être utilisé dans vos automatisations.


## Paramètres du service
- `start_date` *(optionnel)* : date locale de début (format `YYYY-MM-DD`). Par défaut la période courante (jour, semaine ou mois) est utilisée.
- `end_date` *(optionnel)* : date locale de fin (format `YYYY-MM-DD`). Si omis, la fin est déduite de la granularité.
- `period` *(optionnel)* : granularité des statistiques (`day`, `week` ou `month`).
- `filename` *(optionnel)* : nom du fichier PDF à générer (l'extension `.pdf` est ajoutée automatiquement si nécessaire).
- `output_dir` *(optionnel)* : répertoire de sortie relatif au dossier de configuration ou chemin absolu. Par défaut `www/energy_reports`.

Le fichier généré est également signalé via une notification persistante dans Home Assistant.

## Support Unicode

Le rapport PDF embarque la police DejaVu Sans (regular et bold) compressée dans
le code du composant. Lors de la génération, les fichiers TTF sont extraits dans
un répertoire temporaire, enregistrés auprès de FPDF puis immédiatement
nettoyés. Cette approche garantit l'affichage correct des caractères accentués
et des symboles internationaux sans nécessiter de fichiers binaires dans le
dépôt.

<<<<<<< HEAD
=======

>>>>>>> ff0eafc3
## Script de vérification
Pour valider rapidement que l'intégration, y compris la compatibilité avec le recorder,
fonctionne correctement dans votre instance Home Assistant, un exemple de script est
fourni dans [`examples/test_energy_pdf_report_script.yaml`](examples/test_energy_pdf_report_script.yaml).

1. Copiez le contenu du fichier dans votre `scripts.yaml` (ou créez un nouveau script via l'interface en mode YAML).
2. Enregistrez et rechargez les scripts si nécessaire.
3. Exécutez le script **Test – Energy PDF Report** depuis l'interface.

Le script appelle le service `energy_pdf_report.generate`, attend la notification
persistante `energy_pdf_report_last_report` et consigne le message du rapport dans le
Journal. En cas d'absence de notification dans la minute, une alerte supplémentaire
est créée pour vous inviter à consulter les logs.<|MERGE_RESOLUTION|>--- conflicted
+++ resolved
@@ -27,10 +27,7 @@
 et des symboles internationaux sans nécessiter de fichiers binaires dans le
 dépôt.
 
-<<<<<<< HEAD
-=======
 
->>>>>>> ff0eafc3
 ## Script de vérification
 Pour valider rapidement que l'intégration, y compris la compatibilité avec le recorder,
 fonctionne correctement dans votre instance Home Assistant, un exemple de script est
