"""Génération de rapports PDF pour l'intégration energy_pdf_report."""

from __future__ import annotations

import base64
import zlib
from dataclasses import dataclass
<<<<<<< HEAD
from pathlib import Path
from tempfile import TemporaryDirectory
=======

from pathlib import Path
from tempfile import TemporaryDirectory

>>>>>>> a3cd43d8
from typing import Iterable, Sequence

from fpdf import FPDF

from .font_data import FONT_DATA


FONT_FAMILY = "DejaVuSans"
_FONT_FILES: dict[str, str] = {
    "": "DejaVuSans.ttf",
    "B": "DejaVuSans-Bold.ttf",
}


def _decode_font(encoded: str) -> bytes:
    """Décoder un flux de police compressé en bytes TTF."""

    return zlib.decompress(base64.b64decode(encoded))


class _TemporaryFontCache:
    """Stockage temporaire des polices nécessaires à FPDF."""

    def __init__(self) -> None:
        self._tempdir = TemporaryDirectory(prefix="energy_pdf_report_fonts_")
        self.directory = Path(self._tempdir.name)
        self._populate()

    def _populate(self) -> None:
        for filename, encoded in FONT_DATA.items():
            (self.directory / filename).write_bytes(_decode_font(encoded))

    def cleanup(self) -> None:
        self._tempdir.cleanup()


<<<<<<< HEAD
=======

>>>>>>> a3cd43d8
def _register_unicode_fonts(pdf: FPDF) -> _TemporaryFontCache | None:
    """Enregistrer les polices Unicode sur le PDF et retourner le cache."""

    missing_styles = [
        style for style in _FONT_FILES if f"{FONT_FAMILY.lower()}{style}" not in pdf.fonts
    ]

    if not missing_styles:
        return None

    cache = _TemporaryFontCache()

    for style, filename in _FONT_FILES.items():
        font_key = f"{FONT_FAMILY.lower()}{style}"
        if font_key in pdf.fonts:
            continue
<<<<<<< HEAD
=======

>>>>>>> a3cd43d8
        pdf.add_font(FONT_FAMILY, style, str(cache.directory / filename), uni=True)

    return cache

<<<<<<< HEAD
=======

>>>>>>> a3cd43d8

@dataclass(slots=True)
class TableConfig:
    """Configuration d'un tableau à insérer dans le PDF."""

    title: str
    headers: Sequence[str]
    rows: Iterable[Sequence[str]]
    column_widths: Sequence[float] | None = None


class EnergyPDFBuilder:
    """Constructeur simplifié de rapports PDF."""

    def __init__(self, title: str) -> None:
        """Initialiser le générateur de PDF."""
        self._font_cache = _TemporaryFontCache()
        self._pdf = FPDF()
        self._pdf.set_auto_page_break(auto=True, margin=15)
        self._pdf.add_page()
<<<<<<< HEAD
        self._font_cache = _register_unicode_fonts(self._pdf)
=======

        self._font_cache = _register_unicode_fonts(self._pdf)

>>>>>>> a3cd43d8
        self._pdf.set_title(title)
        self._pdf.set_creator("Home Assistant")
        self._pdf.set_author("energy_pdf_report")
        self._pdf.set_font(FONT_FAMILY, "B", 16)
        self._pdf.cell(0, 10, title, ln=True)
        self._pdf.ln(2)

    @property
    def _available_width(self) -> float:
        """Retourner la largeur disponible pour le contenu."""
        return self._pdf.w - self._pdf.l_margin - self._pdf.r_margin

    def add_paragraph(self, text: str, bold: bool = False, size: int = 11) -> None:
        """Ajouter un paragraphe simple."""
        font_style = "B" if bold else ""
        self._pdf.set_font(FONT_FAMILY, font_style, size)
        self._ensure_space(6)
        self._pdf.multi_cell(0, 6, text)
        self._pdf.ln(1)

    def compute_column_widths(self, weights: Sequence[float]) -> list[float]:
        """Convertir des poids relatifs en largeurs exploitables par FPDF."""

        if not weights:
            raise ValueError("Les poids de colonne ne peuvent pas être vides")

        total_weight = sum(weights)
        if total_weight <= 0:
            raise ValueError("Les poids de colonne doivent avoir une somme positive")

        available = self._available_width
        return [(weight / total_weight) * available for weight in weights]

    def add_table(self, config: TableConfig) -> None:
        """Ajouter un tableau structuré."""
        headers = list(config.headers)
        rows = list(config.rows)
        if not headers:
            return

        if config.column_widths is not None:
            column_widths = list(config.column_widths)
        else:
            column_widths = [self._available_width / len(headers)] * len(headers)

        header_height = 7
        row_height = 6

        self._pdf.set_font(FONT_FAMILY, "B", 12)
        self._ensure_space(header_height + 4)
        self._pdf.cell(0, 8, config.title, ln=True)

        self._pdf.set_font(FONT_FAMILY, "B", 10)
        self._draw_row(headers, column_widths, header_height)

        self._pdf.set_font(FONT_FAMILY, "", 10)
        if not rows:
            empty_row = ["Aucune donnée disponible"] + [""] * (len(headers) - 1)
            self._draw_row(empty_row, column_widths, row_height)
            return

        for row in rows:
            str_row = ["" if value is None else str(value) for value in row]
            self._draw_row(str_row, column_widths, row_height)

        self._pdf.ln(1)

    def add_footer(self, text: str) -> None:
        """Ajouter un texte de bas de page léger."""
        self._pdf.set_font(FONT_FAMILY, "", 9)
        self._ensure_space(5)
        self._pdf.multi_cell(0, 5, text)

    def output(self, path: str) -> None:
        """Sauvegarder le PDF."""
        try:
            self._pdf.output(path)
        finally:
            self._cleanup_fonts()

    def _cleanup_fonts(self) -> None:
        """Nettoyer le répertoire temporaire de polices."""

        cache = getattr(self, "_font_cache", None)
        if cache is not None:
            cache.cleanup()
            self._font_cache = None

    def __del__(self) -> None:  # pragma: no cover - best effort cleanup
        self._cleanup_fonts()

    def _draw_row(
        self, row: Sequence[str], column_widths: Sequence[float], height: float
    ) -> None:
        """Dessiner une ligne du tableau."""
        self._ensure_space(height)
        for index, (value, width) in enumerate(zip(row, column_widths)):
            align = "R" if index == len(row) - 1 else "L"
            self._pdf.cell(width, height, value, border=1, align=align)
        self._pdf.ln(height)

    def _ensure_space(self, height: float) -> None:
        """Ajouter une page si besoin."""
        if self._pdf.get_y() + height > self._pdf.page_break_trigger:
            self._pdf.add_page()


__all__ = ["EnergyPDFBuilder", "TableConfig"]<|MERGE_RESOLUTION|>--- conflicted
+++ resolved
@@ -5,15 +5,10 @@
 import base64
 import zlib
 from dataclasses import dataclass
-<<<<<<< HEAD
+
 from pathlib import Path
 from tempfile import TemporaryDirectory
-=======
-
-from pathlib import Path
-from tempfile import TemporaryDirectory
-
->>>>>>> a3cd43d8
+
 from typing import Iterable, Sequence
 
 from fpdf import FPDF
@@ -50,10 +45,6 @@
         self._tempdir.cleanup()
 
 
-<<<<<<< HEAD
-=======
-
->>>>>>> a3cd43d8
 def _register_unicode_fonts(pdf: FPDF) -> _TemporaryFontCache | None:
     """Enregistrer les polices Unicode sur le PDF et retourner le cache."""
 
@@ -70,18 +61,12 @@
         font_key = f"{FONT_FAMILY.lower()}{style}"
         if font_key in pdf.fonts:
             continue
-<<<<<<< HEAD
-=======
-
->>>>>>> a3cd43d8
+
         pdf.add_font(FONT_FAMILY, style, str(cache.directory / filename), uni=True)
 
     return cache
 
-<<<<<<< HEAD
-=======
-
->>>>>>> a3cd43d8
+
 
 @dataclass(slots=True)
 class TableConfig:
@@ -102,13 +87,9 @@
         self._pdf = FPDF()
         self._pdf.set_auto_page_break(auto=True, margin=15)
         self._pdf.add_page()
-<<<<<<< HEAD
+
         self._font_cache = _register_unicode_fonts(self._pdf)
-=======
-
-        self._font_cache = _register_unicode_fonts(self._pdf)
-
->>>>>>> a3cd43d8
+
         self._pdf.set_title(title)
         self._pdf.set_creator("Home Assistant")
         self._pdf.set_author("energy_pdf_report")
