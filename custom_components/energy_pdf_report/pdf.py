"""Génération de rapports PDF pour l'intégration energy_pdf_report."""

from __future__ import annotations

import base64
import zlib
from dataclasses import dataclass
<<<<<<< HEAD
from pathlib import Path
from tempfile import TemporaryDirectory
=======

from pathlib import Path
from tempfile import TemporaryDirectory

>>>>>>> 9bb184be
from typing import Iterable, Sequence

from fpdf import FPDF

from .font_data import FONT_DATA


FONT_FAMILY = "DejaVuSans"
_FONT_FILES: dict[str, str] = {
    "": "DejaVuSans.ttf",
    "B": "DejaVuSans-Bold.ttf",
}


def _decode_font(encoded: str) -> bytes:
    """Décoder un flux de police compressé en bytes TTF."""

    return zlib.decompress(base64.b64decode(encoded))


class _TemporaryFontCache:
    """Stockage temporaire des polices nécessaires à FPDF."""

    def __init__(self) -> None:
        self._tempdir = TemporaryDirectory(prefix="energy_pdf_report_fonts_")
        self.directory = Path(self._tempdir.name)
        self._populate()

    def _populate(self) -> None:
        for filename, encoded in FONT_DATA.items():
            (self.directory / filename).write_bytes(_decode_font(encoded))

    def cleanup(self) -> None:
        self._tempdir.cleanup()


def _register_unicode_fonts(pdf: FPDF) -> _TemporaryFontCache | None:
    """Enregistrer les polices Unicode sur le PDF et retourner le cache."""

    missing_styles = [
        style for style in _FONT_FILES if f"{FONT_FAMILY.lower()}{style}" not in pdf.fonts
    ]

    if not missing_styles:
        return None

    cache = _TemporaryFontCache()

    for style, filename in _FONT_FILES.items():
        font_key = f"{FONT_FAMILY.lower()}{style}"
        if font_key in pdf.fonts:
            continue
<<<<<<< HEAD
=======

>>>>>>> 9bb184be
        pdf.add_font(FONT_FAMILY, style, str(cache.directory / filename), uni=True)

    return cache

<<<<<<< HEAD
=======

>>>>>>> 9bb184be

@dataclass(slots=True)
class TableConfig:
    """Configuration d'un tableau à insérer dans le PDF."""

    title: str
    headers: Sequence[str]
    rows: Iterable[Sequence[str]]
    column_widths: Sequence[float] | None = None


class EnergyPDFBuilder:
    """Constructeur simplifié de rapports PDF."""

    def __init__(self, title: str) -> None:
        """Initialiser le générateur de PDF."""
        self._font_cache = _TemporaryFontCache()
        self._pdf = FPDF()
        self._pdf.set_auto_page_break(auto=True, margin=15)
        self._pdf.add_page()
<<<<<<< HEAD
        self._font_cache = _register_unicode_fonts(self._pdf)
=======

        self._font_cache = _register_unicode_fonts(self._pdf)

>>>>>>> 9bb184be
        self._pdf.set_title(title)
        self._pdf.set_creator("Home Assistant")
        self._pdf.set_author("energy_pdf_report")
        self._pdf.set_font(FONT_FAMILY, "B", 16)
        self._pdf.cell(0, 10, title, ln=True)
        self._pdf.ln(2)

    @property
    def _available_width(self) -> float:
        """Retourner la largeur disponible pour le contenu."""
        return self._pdf.w - self._pdf.l_margin - self._pdf.r_margin

    def add_paragraph(self, text: str, bold: bool = False, size: int = 11) -> None:
        """Ajouter un paragraphe simple."""
        font_style = "B" if bold else ""
        self._pdf.set_font(FONT_FAMILY, font_style, size)
        self._ensure_space(6)
        self._pdf.multi_cell(0, 6, text)
        self._pdf.ln(1)

    def compute_column_widths(self, weights: Sequence[float]) -> list[float]:
        """Convertir des poids relatifs en largeurs exploitables par FPDF."""

        if not weights:
            raise ValueError("Les poids de colonne ne peuvent pas être vides")

        total_weight = sum(weights)
        if total_weight <= 0:
            raise ValueError("Les poids de colonne doivent avoir une somme positive")

        available = self._available_width
        return [(weight / total_weight) * available for weight in weights]

    def add_table(self, config: TableConfig) -> None:
        """Ajouter un tableau structuré."""
        headers = list(config.headers)
        rows = list(config.rows)
        if not headers:
            return

        if config.column_widths is not None:
            column_widths = list(config.column_widths)
        else:
            column_widths = [self._available_width / len(headers)] * len(headers)

        header_height = 7
        row_height = 6

        self._pdf.set_font(FONT_FAMILY, "B", 12)
        self._ensure_space(header_height + 4)
        self._pdf.cell(0, 8, config.title, ln=True)

        self._pdf.set_font(FONT_FAMILY, "B", 10)
        self._draw_row(headers, column_widths, header_height)

        self._pdf.set_font(FONT_FAMILY, "", 10)
        if not rows:
            empty_row = ["Aucune donnée disponible"] + [""] * (len(headers) - 1)
            self._draw_row(empty_row, column_widths, row_height)
            return

        for row in rows:
            str_row = ["" if value is None else str(value) for value in row]
            self._draw_row(str_row, column_widths, row_height)

        self._pdf.ln(1)

    def add_footer(self, text: str) -> None:
        """Ajouter un texte de bas de page léger."""
        self._pdf.set_font(FONT_FAMILY, "", 9)
        self._ensure_space(5)
        self._pdf.multi_cell(0, 5, text)

    def output(self, path: str) -> None:
        """Sauvegarder le PDF."""
        try:
            self._pdf.output(path)
        finally:
            self._cleanup_fonts()

    def _cleanup_fonts(self) -> None:
        """Nettoyer le répertoire temporaire de polices."""

        cache = getattr(self, "_font_cache", None)
        if cache is not None:
            cache.cleanup()
            self._font_cache = None

    def __del__(self) -> None:  # pragma: no cover - best effort cleanup
        self._cleanup_fonts()

    def _draw_row(
        self, row: Sequence[str], column_widths: Sequence[float], height: float
    ) -> None:
        """Dessiner une ligne du tableau."""
        self._ensure_space(height)
        for index, (value, width) in enumerate(zip(row, column_widths)):
            align = "R" if index == len(row) - 1 else "L"
            self._pdf.cell(width, height, value, border=1, align=align)
        self._pdf.ln(height)

    def _ensure_space(self, height: float) -> None:
        """Ajouter une page si besoin."""
        if self._pdf.get_y() + height > self._pdf.page_break_trigger:
            self._pdf.add_page()


__all__ = ["EnergyPDFBuilder", "TableConfig"]<|MERGE_RESOLUTION|>--- conflicted
+++ resolved
@@ -5,15 +5,10 @@
 import base64
 import zlib
 from dataclasses import dataclass
-<<<<<<< HEAD
+
 from pathlib import Path
 from tempfile import TemporaryDirectory
-=======
-
-from pathlib import Path
-from tempfile import TemporaryDirectory
-
->>>>>>> 9bb184be
+
 from typing import Iterable, Sequence
 
 from fpdf import FPDF
@@ -66,18 +61,12 @@
         font_key = f"{FONT_FAMILY.lower()}{style}"
         if font_key in pdf.fonts:
             continue
-<<<<<<< HEAD
-=======
-
->>>>>>> 9bb184be
+
         pdf.add_font(FONT_FAMILY, style, str(cache.directory / filename), uni=True)
 
     return cache
 
-<<<<<<< HEAD
-=======
-
->>>>>>> 9bb184be
+
 
 @dataclass(slots=True)
 class TableConfig:
@@ -98,13 +87,9 @@
         self._pdf = FPDF()
         self._pdf.set_auto_page_break(auto=True, margin=15)
         self._pdf.add_page()
-<<<<<<< HEAD
+
         self._font_cache = _register_unicode_fonts(self._pdf)
-=======
-
-        self._font_cache = _register_unicode_fonts(self._pdf)
-
->>>>>>> 9bb184be
+
         self._pdf.set_title(title)
         self._pdf.set_creator("Home Assistant")
         self._pdf.set_author("energy_pdf_report")
