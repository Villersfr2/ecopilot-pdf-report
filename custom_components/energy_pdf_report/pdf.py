"""Génération de rapports PDF pour l'intégration energy_pdf_report."""

from __future__ import annotations

import base64
import zlib
from dataclasses import dataclass
from datetime import datetime
from pathlib import Path
from tempfile import TemporaryDirectory
from typing import Iterable, Sequence

from fpdf import FPDF

try:  # pragma: no cover - matplotlib est optionnel durant les tests
    import matplotlib

<<<<<<< HEAD
=======
    matplotlib.use("Agg")
    from matplotlib import pyplot as plt
except Exception:  # pragma: no cover - matplotlib absent
    matplotlib = None
    plt = None

from .font_data import FONT_DATA

>>>>>>> 1f797e09
FONT_FAMILY = "DejaVuSans"
_FONT_FILES: dict[str, str] = {
    "": "DejaVuSans.ttf",
    "B": "DejaVuSans-Bold.ttf",
}

PRIMARY_COLOR = (46, 134, 193)
HEADER_TEXT_COLOR = (255, 255, 255)
TEXT_COLOR = (33, 37, 41)
LIGHT_TEXT_COLOR = (110, 117, 126)
BORDER_COLOR = (222, 230, 236)
ZEBRA_COLORS = ((255, 255, 255), (245, 249, 252))
TOTAL_FILL_COLOR = (235, 239, 243)
TOTAL_TEXT_COLOR = (87, 96, 106)
SECTION_SPACING = 6
<<<<<<< HEAD
CHART_BACKGROUND = (245, 249, 253)
BAR_TRACK_COLOR = (226, 235, 243)
BAR_BORDER_COLOR = (202, 214, 223)

_CATEGORY_COLORS: tuple[tuple[str, tuple[int, int, int]], ...] = (
    ("solaire", (241, 196, 15)),
    ("électricité", (52, 152, 219)),
    ("réseau", (52, 152, 219)),
    ("consommation", (46, 134, 193)),
    ("production", (39, 174, 96)),
    ("gaz", (231, 76, 60)),
    ("eau", (26, 188, 156)),
    ("batterie", (155, 89, 182)),
)
=======
>>>>>>> 1f797e09

_CATEGORY_ICON_HINTS: tuple[tuple[str, str], ...] = (
    ("solaire", "🌞"),
    ("réseau", "⚡"),
    ("électricité", "⚡"),
    ("consommation", "⚡"),
    ("appareil", "🔌"),
    ("gaz", "🔥"),
    ("eau", "💧"),
    ("batterie", "🔋"),
)


def _decode_font(encoded: str) -> bytes:
    """Décoder un flux de police compressé en bytes TTF."""

    return zlib.decompress(base64.b64decode(encoded))


class _TemporaryFontCache:
    """Stockage temporaire des polices nécessaires à FPDF."""

    def __init__(self) -> None:
        self._tempdir = TemporaryDirectory(prefix="energy_pdf_report_fonts_")
        self.directory = Path(self._tempdir.name)
        self._populate()

    def _populate(self) -> None:
        for filename, encoded in FONT_DATA.items():
            (self.directory / filename).write_bytes(_decode_font(encoded))

    def cleanup(self) -> None:
        self._tempdir.cleanup()


def _register_unicode_fonts(pdf: FPDF) -> _TemporaryFontCache | None:
    """Enregistrer les polices Unicode sur le PDF et retourner le cache."""

    missing_styles = [
        style for style in _FONT_FILES if f"{FONT_FAMILY.lower()}{style}" not in pdf.fonts
    ]

    if not missing_styles:
        return None

    cache = _TemporaryFontCache()

    for style, filename in _FONT_FILES.items():
        font_key = f"{FONT_FAMILY.lower()}{style}"
        if font_key in pdf.fonts:
            continue

        pdf.add_font(FONT_FAMILY, style, str(cache.directory / filename), uni=True)

    return cache


@dataclass(slots=True)
class TableConfig:
    """Configuration d'un tableau à insérer dans le PDF."""

    title: str
    headers: Sequence[str]
    rows: Iterable[Sequence[str]]
    column_widths: Sequence[float] | None = None
    emphasize_rows: Sequence[int] | None = None


class EnergyReportPDF(FPDF):
    """PDF thématisé avec en-tête et pied de page personnalisés."""

    def __init__(self, title: str, period_label: str, generated_at: datetime) -> None:
        super().__init__()
        self.report_title = title
        self.period_label = period_label
        self.generated_at = generated_at
        self._suppress_header = False
        self._suppress_footer = False
        self.set_margins(15, 22, 15)

    def header(self) -> None:  # pragma: no cover - géré par fpdf
        if self._suppress_header:
            return

        available_width = self.w - self.l_margin - self.r_margin
        self.set_xy(self.l_margin, 12)
        self.set_fill_color(*PRIMARY_COLOR)
        self.set_text_color(*HEADER_TEXT_COLOR)
        self.set_draw_color(*PRIMARY_COLOR)
        self.set_font(FONT_FAMILY, "B", 12)
        self.cell(available_width, 8, self.report_title, border=0, ln=1, fill=True)
        self.set_font(FONT_FAMILY, "", 9)
        self.cell(available_width, 6, self.period_label, border=0, ln=1, fill=True)
        self.ln(3)
        self.set_text_color(*TEXT_COLOR)
        self.set_draw_color(*BORDER_COLOR)

    def footer(self) -> None:  # pragma: no cover - géré par fpdf
        if self._suppress_footer:
            return

        self.set_y(-15)
        self.set_font(FONT_FAMILY, "", 9)
        self.set_text_color(*LIGHT_TEXT_COLOR)
        self.cell(0, 5, f"Page {self.page_no()} sur {{nb}}", align="L")
        self.cell(0, 5, f"Généré le {self.generated_at.strftime('%d/%m/%Y %H:%M')}", align="R")
        self.set_text_color(*TEXT_COLOR)


class EnergyPDFBuilder:
    """Constructeur simplifié de rapports PDF professionnels."""

    def __init__(
        self,
        title: str,
        period_label: str,
        generated_at: datetime,
        logo_path: str | Path | None = None,
    ) -> None:
        """Initialiser le générateur de PDF."""

        self._pdf = EnergyReportPDF(title, period_label, generated_at)
        self._pdf.set_auto_page_break(auto=True, margin=18)
        self._pdf.alias_nb_pages()
        self._font_cache = _register_unicode_fonts(self._pdf)
<<<<<<< HEAD
=======
        self._assets_cache = TemporaryDirectory(prefix="energy_pdf_report_assets_")
        self._assets_dir = Path(self._assets_cache.name)
>>>>>>> 1f797e09
        self._logo_path = self._validate_logo(logo_path)
        self._content_started = False
        self._pdf.set_title(title)
        self._pdf.set_creator("Home Assistant")
        self._pdf.set_author("energy_pdf_report")
        self._default_text_color = TEXT_COLOR

    @property
    def _available_width(self) -> float:
        """Retourner la largeur disponible pour le contenu."""

        return self._pdf.w - self._pdf.l_margin - self._pdf.r_margin

    def add_cover_page(
        self,
        subtitle: str,
        details: Sequence[str],
        logo_path: str | Path | None = None,
    ) -> None:
        """Ajouter une page de garde élégante."""

        logo = self._validate_logo(logo_path) or self._logo_path

        self._pdf._suppress_header = True
        self._pdf._suppress_footer = True
        previous_break = self._pdf.auto_page_break
        previous_margin = self._pdf.b_margin
        self._pdf.set_auto_page_break(auto=False)
        self._pdf.add_page()

        self._pdf.set_text_color(*PRIMARY_COLOR)
        self._pdf.set_font(FONT_FAMILY, "B", 28)
        self._pdf.set_y(70)

        if logo and logo.exists():
            width = min(self._available_width * 0.6, 140)
            x_position = (self._pdf.w - width) / 2
            self._pdf.image(str(logo), x=x_position, w=width)
            self._pdf.ln(65)
        else:
            self._pdf.ln(30)

        self._pdf.cell(0, 16, self._pdf.report_title, align="C", ln=True)

        self._pdf.set_font(FONT_FAMILY, "", 14)
        self._pdf.set_text_color(*TEXT_COLOR)
        self._pdf.cell(0, 10, subtitle, align="C", ln=True)
        self._pdf.ln(10)

        self._pdf.set_font(FONT_FAMILY, "", 11)
        for line in details:
            self._pdf.cell(0, 8, line, align="C", ln=True)

        self._pdf.set_auto_page_break(auto=previous_break, margin=previous_margin)
        self._pdf._suppress_header = False
        self._pdf._suppress_footer = False
        self._content_started = False

    def add_section_title(self, text: str) -> None:
        """Ajouter un titre de section coloré."""

        self._ensure_content_page()
        self._ensure_space(10)
        self._pdf.set_text_color(*PRIMARY_COLOR)
        self._pdf.set_font(FONT_FAMILY, "B", 15)
        self._pdf.cell(0, 10, text, ln=True)
        self._pdf.ln(2)
        self._pdf.set_text_color(*self._default_text_color)

    def add_paragraph(self, text: str, bold: bool = False, size: int = 11) -> None:
        """Ajouter un paragraphe simple."""

        self._ensure_content_page()
        font_style = "B" if bold else ""
        self._pdf.set_font(FONT_FAMILY, font_style, size)
        self._ensure_space(SECTION_SPACING)
        self._pdf.multi_cell(0, 6, text)
        self._pdf.ln(1)

    def add_table(self, config: TableConfig) -> None:
        """Ajouter un tableau structuré."""

        headers = list(config.headers)
        rows = list(config.rows)
        if not headers:
            return

        self._ensure_content_page()
        if config.column_widths is not None:
            column_widths = list(config.column_widths)
        else:
            column_widths = [self._available_width / len(headers)] * len(headers)

        header_height = 8
        row_height = 7
        decorate_first_column = bool(headers and "catégorie" in headers[0].lower())

        self._pdf.set_font(FONT_FAMILY, "B", 13)
        self._ensure_space(header_height + 6)
        self._pdf.cell(0, 9, config.title, ln=True)

        self._pdf.set_font(FONT_FAMILY, "B", 10)
        self._pdf.set_fill_color(*PRIMARY_COLOR)
        self._pdf.set_text_color(*HEADER_TEXT_COLOR)
        self._pdf.set_draw_color(*BORDER_COLOR)
        self._draw_row(headers, column_widths, header_height, fill=True)

        self._pdf.set_font(FONT_FAMILY, "", 10)
        self._pdf.set_text_color(*self._default_text_color)

        if not rows:
            empty_row = ["Aucune donnée disponible"] + [""] * (len(headers) - 1)
            self._draw_row(empty_row, column_widths, row_height, fill=True)
            self._pdf.ln(1)
            return

        emphasize = set(config.emphasize_rows or [])

        for index, row in enumerate(rows):
            str_row = ["" if value is None else str(value) for value in row]
            if decorate_first_column and str_row:
                str_row[0] = _decorate_category(str_row[0])
            fill_color = ZEBRA_COLORS[index % 2]
            text_color = self._default_text_color
            font_style = ""

            if index in emphasize:
                fill_color = TOTAL_FILL_COLOR
                text_color = TOTAL_TEXT_COLOR
                font_style = "B"

            self._draw_row(
                str_row,
                column_widths,
                row_height,
                fill=True,
                fill_color=fill_color,
                text_color=text_color,
                font_style=font_style,
            )

        self._pdf.ln(1)
        self._pdf.set_text_color(*self._default_text_color)

    def add_chart(
        self,
        title: str,
        series: Sequence[tuple[str, float, str]],
        ylabel: str | None = None,
    ) -> None:
<<<<<<< HEAD
        """Dessiner un graphique en barres/gauges directement avec fpdf2."""

        if not series:
            return

=======
        """Ajouter un graphique issu de matplotlib si disponible."""

        if not series or plt is None:
            return

        labels = [label for label, _, _ in series]
>>>>>>> 1f797e09
        values = [value for _, value, _ in series]
        if not any(abs(value) > 1e-6 for value in values):
            return

        units = {unit for _, _, unit in series if unit}
        if ylabel is None and len(units) == 1:
            (ylabel,) = tuple(units)

<<<<<<< HEAD
        num_bars = len(series)
        bar_height = 8
        bar_spacing = 4
        padding_top = 8
        padding_bottom = 8
        chart_height = padding_top + padding_bottom + num_bars * bar_height + max(0, num_bars - 1) * bar_spacing

        self._ensure_content_page()
        self._ensure_space(chart_height + 20)
        self._pdf.set_font(FONT_FAMILY, "B", 12)
        self._pdf.cell(0, 8, title, ln=True)
        if ylabel:
            self._pdf.set_font(FONT_FAMILY, "", 9)
            self._pdf.set_text_color(*LIGHT_TEXT_COLOR)
            self._pdf.cell(0, 5, f"Unités : {ylabel}", ln=True)
            self._pdf.set_text_color(*self._default_text_color)
        else:
            self._pdf.ln(1)

        chart_left = self._pdf.l_margin
        chart_width = self._available_width
        value_width = max(32.0, min(60.0, chart_width * 0.18))
        label_width = max(45.0, min(90.0, chart_width * 0.38))
        bar_area_width = chart_width - label_width - value_width - 8
        if bar_area_width < 70:
            label_width = max(40.0, chart_width - value_width - 70.0 - 8.0)
            bar_area_width = chart_width - label_width - value_width - 8
        if bar_area_width < 60:
            value_width = max(30.0, chart_width - label_width - 60.0 - 8.0)
            bar_area_width = chart_width - label_width - value_width - 8
        bar_area_width = max(55.0, bar_area_width)

        chart_top = self._pdf.get_y()
        self._pdf.set_fill_color(*CHART_BACKGROUND)
        self._pdf.set_draw_color(*BORDER_COLOR)
        self._pdf.rect(chart_left, chart_top, chart_width, chart_height, style="F")
        self._pdf.rect(chart_left, chart_top, chart_width, chart_height)

        bar_area_left = chart_left + label_width + 4
        positive_max = max((value for value in values if value > 0), default=0.0)
        negative_min = min((value for value in values if value < 0), default=0.0)

        if positive_max > 0 and negative_min < 0:
            total_span = positive_max + abs(negative_min)
            zero_x = bar_area_left + (abs(negative_min) / total_span) * bar_area_width
        elif positive_max > 0:
            zero_x = bar_area_left
        else:
            zero_x = bar_area_left + bar_area_width

        positive_span = bar_area_left + bar_area_width - zero_x
        negative_span = zero_x - bar_area_left
        positive_scale = positive_span / positive_max if positive_max > 0 else 0
        negative_scale = negative_span / abs(negative_min) if negative_min < 0 else 0

        self._pdf.set_draw_color(*BAR_BORDER_COLOR)
        self._pdf.line(zero_x, chart_top, zero_x, chart_top + chart_height)

        current_y = chart_top + padding_top
        for label, value, unit in series:
            track_top = current_y
            category_color = _get_category_color(label)
            self._pdf.set_fill_color(*BAR_TRACK_COLOR)
            self._pdf.rect(bar_area_left, track_top, bar_area_width, bar_height, style="F")

            if value >= 0 and positive_scale > 0:
                bar_width = max(0.5, value * positive_scale)
                self._pdf.set_fill_color(*category_color)
                self._pdf.rect(zero_x, track_top, bar_width, bar_height, style="F")
            elif value < 0 and negative_scale > 0:
                bar_width = max(0.5, abs(value) * negative_scale)
                self._pdf.set_fill_color(*category_color)
                self._pdf.rect(zero_x - bar_width, track_top, bar_width, bar_height, style="F")

            self._pdf.set_draw_color(*BAR_BORDER_COLOR)
            self._pdf.rect(bar_area_left, track_top, bar_area_width, bar_height)

            self._pdf.set_text_color(*TEXT_COLOR)
            self._pdf.set_font(FONT_FAMILY, "", 10)
            label_text = _decorate_category(label)
            self._pdf.set_xy(chart_left + 4, track_top + 1)
            self._pdf.cell(label_width - 4, bar_height - 2, label_text, align="L")

            value_text = _format_measure(value, unit)
            self._pdf.set_xy(bar_area_left + bar_area_width + 4, track_top + 1)
            self._pdf.cell(value_width, bar_height - 2, value_text, align="R")

            current_y += bar_height + bar_spacing

        self._pdf.set_y(chart_top + chart_height + 4)
=======
        fig, ax = plt.subplots(figsize=(6.4, 3.2))
        bars = ax.bar(labels, values, color=f"#{PRIMARY_COLOR[0]:02X}{PRIMARY_COLOR[1]:02X}{PRIMARY_COLOR[2]:02X}")
        ax.set_title(title)
        ax.set_ylabel(ylabel or "")
        ax.tick_params(axis="x", rotation=20)
        ax.grid(axis="y", linestyle="--", linewidth=0.5, alpha=0.6)

        for bar in bars:
            height = bar.get_height()
            offset = 4 if height >= 0 else -12
            valign = "bottom" if height >= 0 else "top"
            ax.annotate(
                f"{height:.1f}",
                xy=(bar.get_x() + bar.get_width() / 2, height),
                xytext=(0, offset),
                textcoords="offset points",
                ha="center",
                va=valign,
                fontsize=8,
            )

        image_path = self._assets_dir / f"chart_{len(list(self._assets_dir.iterdir()))}.png"
        fig.tight_layout()
        fig.savefig(image_path, dpi=200)
        plt.close(fig)

        self._ensure_content_page()
        self._ensure_space(60)
        self._pdf.set_font(FONT_FAMILY, "B", 12)
        self._pdf.cell(0, 8, title, ln=True)
        self._pdf.ln(2)
        self._pdf.image(str(image_path), w=self._available_width)
        self._pdf.ln(4)
>>>>>>> 1f797e09

    def compute_column_widths(self, weights: Sequence[float]) -> list[float]:
        """Convertir des poids relatifs en largeurs exploitables par FPDF."""

        if not weights:
            raise ValueError("Les poids de colonne ne peuvent pas être vides")

        total_weight = sum(weights)
        if total_weight <= 0:
            raise ValueError("Les poids de colonne doivent avoir une somme positive")

        available = self._available_width
        return [(weight / total_weight) * available for weight in weights]

    def add_footer(self, text: str) -> None:
        """Ajouter un texte informatif discret en fin de rapport."""

        self._ensure_content_page()
        self._pdf.set_font(FONT_FAMILY, "", 9)
        self._ensure_space(5)
        self._pdf.set_text_color(*LIGHT_TEXT_COLOR)
        self._pdf.multi_cell(0, 5, text)
        self._pdf.set_text_color(*self._default_text_color)

    def output(self, path: str) -> None:
        """Sauvegarder le PDF."""

        try:
            self._pdf.output(path)
        finally:
            self._cleanup_resources()

    def _cleanup_resources(self) -> None:
        """Nettoyer les répertoires temporaires."""

        cache = getattr(self, "_font_cache", None)
        if cache is not None:
            cache.cleanup()
            self._font_cache = None

        assets_cache = getattr(self, "_assets_cache", None)
        if assets_cache is not None:
            assets_cache.cleanup()
            self._assets_cache = None

    def __del__(self) -> None:  # pragma: no cover - best effort cleanup
        self._cleanup_resources()

    def _ensure_content_page(self) -> None:
        if not self._content_started:
            self._pdf.add_page()
            self._content_started = True

    def _draw_row(
        self,
        row: Sequence[str],
        column_widths: Sequence[float],
        height: float,
        *,
        fill: bool = False,
        fill_color: tuple[int, int, int] | None = None,
        text_color: tuple[int, int, int] | None = None,
        font_style: str = "",
    ) -> None:
        """Dessiner une ligne du tableau."""

        if fill_color is not None:
            self._pdf.set_fill_color(*fill_color)
        if text_color is not None:
            self._pdf.set_text_color(*text_color)
        self._pdf.set_font(FONT_FAMILY, font_style, 10)
        self._ensure_space(height)

        for index, (value, width) in enumerate(zip(row, column_widths)):
            align = "R" if index == len(row) - 1 else "L"
            self._pdf.cell(width, height, value, border=1, align=align, fill=fill)
        self._pdf.ln(height)

    def _ensure_space(self, height: float) -> None:
        """Ajouter une page si besoin."""

        self._ensure_content_page()
        if self._pdf.get_y() + height > self._pdf.page_break_trigger:
            self._pdf.add_page()

    def _validate_logo(self, logo_path: str | Path | None) -> Path | None:
        if not logo_path:
            return None
        path = Path(logo_path)
        if path.exists() and path.is_file():
            return path
        return None


def _decorate_category(label: str) -> str:
    """Ajouter une icône appropriée devant une catégorie si disponible."""

    normalized = label.strip()
    lowered = normalized.lower()
    for keyword, icon in _CATEGORY_ICON_HINTS:
        if keyword in lowered and not normalized.startswith(icon):
            return f"{icon} {normalized}"
    return normalized

<<<<<<< HEAD

def _get_category_color(label: str) -> tuple[int, int, int]:
    """Choisir une couleur fixe en fonction de la catégorie."""

    lowered = label.lower()
    for keyword, color in _CATEGORY_COLORS:
        if keyword in lowered:
            return color
    return PRIMARY_COLOR


def _format_measure(value: float, unit: str | None) -> str:
    """Formater une valeur numérique avec unité."""

    formatted = _format_number(value)
    return f"{formatted} {unit}".strip() if unit else formatted


def _format_number(value: float) -> str:
    """Formater un nombre pour l'affichage dans le PDF."""

    magnitude = abs(value)
    if magnitude >= 1000:
        formatted = f"{value:,.0f}"
    elif magnitude >= 100:
        formatted = f"{value:,.1f}"
    else:
        formatted = f"{value:,.2f}"
    return formatted.replace(",", " ")

=======
>>>>>>> 1f797e09

__all__ = ["EnergyPDFBuilder", "TableConfig"]<|MERGE_RESOLUTION|>--- conflicted
+++ resolved
@@ -15,17 +15,7 @@
 try:  # pragma: no cover - matplotlib est optionnel durant les tests
     import matplotlib
 
-<<<<<<< HEAD
-=======
-    matplotlib.use("Agg")
-    from matplotlib import pyplot as plt
-except Exception:  # pragma: no cover - matplotlib absent
-    matplotlib = None
-    plt = None
-
-from .font_data import FONT_DATA
-
->>>>>>> 1f797e09
+
 FONT_FAMILY = "DejaVuSans"
 _FONT_FILES: dict[str, str] = {
     "": "DejaVuSans.ttf",
@@ -41,7 +31,7 @@
 TOTAL_FILL_COLOR = (235, 239, 243)
 TOTAL_TEXT_COLOR = (87, 96, 106)
 SECTION_SPACING = 6
-<<<<<<< HEAD
+
 CHART_BACKGROUND = (245, 249, 253)
 BAR_TRACK_COLOR = (226, 235, 243)
 BAR_BORDER_COLOR = (202, 214, 223)
@@ -56,8 +46,7 @@
     ("eau", (26, 188, 156)),
     ("batterie", (155, 89, 182)),
 )
-=======
->>>>>>> 1f797e09
+
 
 _CATEGORY_ICON_HINTS: tuple[tuple[str, str], ...] = (
     ("solaire", "🌞"),
@@ -183,11 +172,7 @@
         self._pdf.set_auto_page_break(auto=True, margin=18)
         self._pdf.alias_nb_pages()
         self._font_cache = _register_unicode_fonts(self._pdf)
-<<<<<<< HEAD
-=======
-        self._assets_cache = TemporaryDirectory(prefix="energy_pdf_report_assets_")
-        self._assets_dir = Path(self._assets_cache.name)
->>>>>>> 1f797e09
+
         self._logo_path = self._validate_logo(logo_path)
         self._content_started = False
         self._pdf.set_title(title)
@@ -338,20 +323,13 @@
         series: Sequence[tuple[str, float, str]],
         ylabel: str | None = None,
     ) -> None:
-<<<<<<< HEAD
+
         """Dessiner un graphique en barres/gauges directement avec fpdf2."""
 
         if not series:
             return
 
-=======
-        """Ajouter un graphique issu de matplotlib si disponible."""
-
-        if not series or plt is None:
-            return
-
-        labels = [label for label, _, _ in series]
->>>>>>> 1f797e09
+
         values = [value for _, value, _ in series]
         if not any(abs(value) > 1e-6 for value in values):
             return
@@ -360,7 +338,7 @@
         if ylabel is None and len(units) == 1:
             (ylabel,) = tuple(units)
 
-<<<<<<< HEAD
+
         num_bars = len(series)
         bar_height = 8
         bar_spacing = 4
@@ -451,41 +429,7 @@
             current_y += bar_height + bar_spacing
 
         self._pdf.set_y(chart_top + chart_height + 4)
-=======
-        fig, ax = plt.subplots(figsize=(6.4, 3.2))
-        bars = ax.bar(labels, values, color=f"#{PRIMARY_COLOR[0]:02X}{PRIMARY_COLOR[1]:02X}{PRIMARY_COLOR[2]:02X}")
-        ax.set_title(title)
-        ax.set_ylabel(ylabel or "")
-        ax.tick_params(axis="x", rotation=20)
-        ax.grid(axis="y", linestyle="--", linewidth=0.5, alpha=0.6)
-
-        for bar in bars:
-            height = bar.get_height()
-            offset = 4 if height >= 0 else -12
-            valign = "bottom" if height >= 0 else "top"
-            ax.annotate(
-                f"{height:.1f}",
-                xy=(bar.get_x() + bar.get_width() / 2, height),
-                xytext=(0, offset),
-                textcoords="offset points",
-                ha="center",
-                va=valign,
-                fontsize=8,
-            )
-
-        image_path = self._assets_dir / f"chart_{len(list(self._assets_dir.iterdir()))}.png"
-        fig.tight_layout()
-        fig.savefig(image_path, dpi=200)
-        plt.close(fig)
-
-        self._ensure_content_page()
-        self._ensure_space(60)
-        self._pdf.set_font(FONT_FAMILY, "B", 12)
-        self._pdf.cell(0, 8, title, ln=True)
-        self._pdf.ln(2)
-        self._pdf.image(str(image_path), w=self._available_width)
-        self._pdf.ln(4)
->>>>>>> 1f797e09
+
 
     def compute_column_widths(self, weights: Sequence[float]) -> list[float]:
         """Convertir des poids relatifs en largeurs exploitables par FPDF."""
@@ -590,7 +534,7 @@
             return f"{icon} {normalized}"
     return normalized
 
-<<<<<<< HEAD
+
 
 def _get_category_color(label: str) -> tuple[int, int, int]:
     """Choisir une couleur fixe en fonction de la catégorie."""
@@ -621,7 +565,6 @@
         formatted = f"{value:,.2f}"
     return formatted.replace(",", " ")
 
-=======
->>>>>>> 1f797e09
+
 
 __all__ = ["EnergyPDFBuilder", "TableConfig"]