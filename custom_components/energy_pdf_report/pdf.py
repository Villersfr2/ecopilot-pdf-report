"""Génération de rapports PDF pour l'intégration energy_pdf_report."""

import base64
import zlib
from contextlib import ExitStack
from dataclasses import dataclass
from datetime import datetime
from pathlib import Path
from tempfile import TemporaryDirectory
<<<<<<< HEAD
=======

>>>>>>> cb1141bf
from typing import Dict, Iterable, List, Optional, Sequence, Tuple, Union

from fpdf import FPDF

from .font_data import FONT_DATA
<<<<<<< HEAD
from .translations import ReportTranslations
=======
>>>>>>> cb1141bf

FONT_FAMILY = "DejaVuSans"
_FONT_FILES: Dict[str, str] = {
    "": "DejaVuSans.ttf",
    "B": "DejaVuSans-Bold.ttf",
}

PRIMARY_COLOR = (46, 134, 193)
HEADER_TEXT_COLOR = (255, 255, 255)
TEXT_COLOR = (33, 37, 41)
LIGHT_TEXT_COLOR = (110, 117, 126)
BORDER_COLOR = (222, 230, 236)
ZEBRA_COLORS = ((255, 255, 255), (245, 249, 252))
TOTAL_FILL_COLOR = (235, 239, 243)
TOTAL_TEXT_COLOR = (87, 96, 106)
SECTION_SPACING = 6
<<<<<<< HEAD
=======

>>>>>>> cb1141bf
CHART_BACKGROUND = (245, 249, 253)
BAR_TRACK_COLOR = (226, 235, 243)
BAR_BORDER_COLOR = (202, 214, 223)

_CATEGORY_COLORS: Tuple[Tuple[str, Tuple[int, int, int]], ...] = (
<<<<<<< HEAD
=======

>>>>>>> cb1141bf
    ("solaire", (241, 196, 15)),
    ("électricité", (52, 152, 219)),
    ("réseau", (52, 152, 219)),
    ("consommation", (46, 134, 193)),
    ("production", (39, 174, 96)),
    ("gaz", (231, 76, 60)),
    ("eau", (26, 188, 156)),
    ("batterie", (155, 89, 182)),
)

_CATEGORY_ICON_HINTS: Tuple[Tuple[str, str], ...] = (
<<<<<<< HEAD
=======

>>>>>>> cb1141bf
    ("solaire", "🌞"),
    ("réseau", "⚡"),
    ("électricité", "⚡"),
    ("consommation", "⚡"),
    ("appareil", "🔌"),
    ("gaz", "🔥"),
    ("eau", "💧"),
    ("batterie", "🔋"),
)


def _decode_font(encoded: str) -> bytes:
    """Décoder un flux de police compressé en bytes TTF."""

    return zlib.decompress(base64.b64decode(encoded))


class _TemporaryFontCache:
    """Stockage temporaire des polices nécessaires à FPDF."""

    def __init__(self) -> None:
        self._tempdir = TemporaryDirectory(prefix="energy_pdf_report_fonts_")
        self.directory = Path(self._tempdir.name)
        self._populate()

    def _populate(self) -> None:
        for filename, encoded in FONT_DATA.items():
            (self.directory / filename).write_bytes(_decode_font(encoded))

    def cleanup(self) -> None:
        self._tempdir.cleanup()


def _register_unicode_fonts(pdf: FPDF) -> Optional[_TemporaryFontCache]:
    """Enregistrer les polices Unicode sur le PDF et retourner le cache."""

    missing_styles = [
        style for style in _FONT_FILES if f"{FONT_FAMILY.lower()}{style}" not in pdf.fonts
    ]

    if not missing_styles:
        return None

    cache = _TemporaryFontCache()

    for style, filename in _FONT_FILES.items():
        font_key = f"{FONT_FAMILY.lower()}{style}"
        if font_key in pdf.fonts:
            continue

        pdf.add_font(FONT_FAMILY, style, str(cache.directory / filename), uni=True)

    return cache


@dataclass
<<<<<<< HEAD
=======

>>>>>>> cb1141bf
class TableConfig:
    """Configuration d'un tableau à insérer dans le PDF."""

    title: str
    headers: Sequence[str]
    rows: Iterable[Sequence[str]]
<<<<<<< HEAD
    column_widths: Optional[Sequence[float]] = None
    emphasize_rows: Optional[Sequence[int]] = None
    first_column_is_category: bool = False


class EnergyReportPDF(FPDF):
    """PDF thématisé avec en-tête et pied de page personnalisés."""
=======

    column_widths: Optional[Sequence[float]] = None
    emphasize_rows: Optional[Sequence[int]] = None


class EnergyReportPDF(FPDF):
    """PDF thématisé avec en-tête et pied de page personnalisés."""

    def __init__(self, title: str, period_label: str, generated_at: datetime) -> None:
        super().__init__()
        self.report_title = title
        self.period_label = period_label
        self.generated_at = generated_at
        self._suppress_header = False
        self._suppress_footer = False
        self.set_margins(15, 22, 15)

    def header(self) -> None:  # pragma: no cover - géré par fpdf
        if self._suppress_header:
            return

        available_width = self.w - self.l_margin - self.r_margin
        self.set_xy(self.l_margin, 12)
        self.set_fill_color(*PRIMARY_COLOR)
        self.set_text_color(*HEADER_TEXT_COLOR)
        self.set_draw_color(*PRIMARY_COLOR)
        self.set_font(FONT_FAMILY, "B", 12)
        self.cell(available_width, 8, self.report_title, border=0, ln=1, fill=True)
        self.set_font(FONT_FAMILY, "", 9)
        self.cell(available_width, 6, self.period_label, border=0, ln=1, fill=True)
        self.ln(3)
        self.set_text_color(*TEXT_COLOR)
        self.set_draw_color(*BORDER_COLOR)

    def footer(self) -> None:  # pragma: no cover - géré par fpdf
        if self._suppress_footer:
            return

        self.set_y(-15)
        self.set_font(FONT_FAMILY, "", 9)
        self.set_text_color(*LIGHT_TEXT_COLOR)
        self.cell(0, 5, f"Page {self.page_no()} sur {{nb}}", align="L")
        self.cell(0, 5, f"Généré le {self.generated_at.strftime('%d/%m/%Y %H:%M')}", align="R")
        self.set_text_color(*TEXT_COLOR)


class EnergyPDFBuilder:
    """Constructeur simplifié de rapports PDF professionnels."""
>>>>>>> cb1141bf

    def __init__(
        self,
        title: str,
        period_label: str,
        generated_at: datetime,
<<<<<<< HEAD
        translations: ReportTranslations,
    ) -> None:
        super().__init__()
        self.report_title = title
        self.period_label = period_label
        self.generated_at = generated_at
        self.translations = translations
        self._suppress_header = False
        self._suppress_footer = False
        self.set_margins(15, 22, 15)

    def header(self) -> None:  # pragma: no cover - géré par fpdf
        if self._suppress_header:
            return

        available_width = self.w - self.l_margin - self.r_margin
        self.set_xy(self.l_margin, 12)
        self.set_fill_color(*PRIMARY_COLOR)
        self.set_text_color(*HEADER_TEXT_COLOR)
        self.set_draw_color(*PRIMARY_COLOR)
        self.set_font(FONT_FAMILY, "B", 12)
        self.cell(available_width, 8, self.report_title, border=0, ln=1, fill=True)
        self.set_font(FONT_FAMILY, "", 9)
        self.cell(available_width, 6, self.period_label, border=0, ln=1, fill=True)
        self.ln(3)
        self.set_text_color(*TEXT_COLOR)
        self.set_draw_color(*BORDER_COLOR)

    def footer(self) -> None:  # pragma: no cover - géré par fpdf
        if self._suppress_footer:
            return

        self.set_y(-15)
        self.set_font(FONT_FAMILY, "", 9)
        self.set_text_color(*LIGHT_TEXT_COLOR)
        page_text = self.translations.footer_page.format(
            current=self.page_no(), total="{nb}"
        )
        generated_text = self.translations.footer_generated.format(
            timestamp=self.generated_at.strftime("%d/%m/%Y %H:%M")
        )
        self.cell(0, 5, page_text, align="L")
        self.cell(0, 5, generated_text, align="R")
        self.set_text_color(*TEXT_COLOR)


class EnergyPDFBuilder:
    """Constructeur simplifié de rapports PDF professionnels."""

    def __init__(
        self,
        title: str,
        period_label: str,
        generated_at: datetime,
        translations: ReportTranslations,
        logo_path: Optional[Union[str, Path]] = None,
    ) -> None:
        """Initialiser le générateur de PDF."""

        self._translations = translations
        self._pdf = EnergyReportPDF(title, period_label, generated_at, translations)
        self._pdf.set_auto_page_break(auto=True, margin=18)
        self._pdf.alias_nb_pages()
        self._font_cache = _register_unicode_fonts(self._pdf)
=======
        logo_path: Optional[Union[str, Path]] = None,

    ) -> None:
        """Initialiser le générateur de PDF."""

        self._pdf = EnergyReportPDF(title, period_label, generated_at)
        self._pdf.set_auto_page_break(auto=True, margin=18)
        self._pdf.alias_nb_pages()
        self._font_cache = _register_unicode_fonts(self._pdf)

>>>>>>> cb1141bf
        self._logo_path = self._validate_logo(logo_path)
        self._content_started = False
        self._pdf.set_title(title)
        self._pdf.set_creator("Home Assistant")
        self._pdf.set_author("energy_pdf_report")
        self._default_text_color = TEXT_COLOR

    @property
    def _available_width(self) -> float:
        """Retourner la largeur disponible pour le contenu."""

        return self._pdf.w - self._pdf.l_margin - self._pdf.r_margin

    def add_cover_page(
        self,
        subtitle: str,
        details: Sequence[str],
<<<<<<< HEAD
        logo_path: Optional[Union[str, Path]] = None,
=======

        logo_path: Optional[Union[str, Path]] = None,

>>>>>>> cb1141bf
    ) -> None:
        """Ajouter une page de garde élégante."""

        logo = self._validate_logo(logo_path) or self._logo_path

        self._pdf._suppress_header = True
        self._pdf._suppress_footer = True
        previous_break = self._pdf.auto_page_break
        previous_margin = self._pdf.b_margin
        self._pdf.set_auto_page_break(auto=False)
        self._pdf.add_page()

        self._pdf.set_text_color(*PRIMARY_COLOR)
        self._pdf.set_font(FONT_FAMILY, "B", 28)
        self._pdf.set_y(70)

        if logo and logo.exists():
            width = min(self._available_width * 0.6, 140)
            x_position = (self._pdf.w - width) / 2
            self._pdf.image(str(logo), x=x_position, w=width)
            self._pdf.ln(65)
        else:
            self._pdf.ln(30)

        self._pdf.cell(0, 16, self._pdf.report_title, align="C", ln=True)

        self._pdf.set_font(FONT_FAMILY, "", 14)
        self._pdf.set_text_color(*TEXT_COLOR)
        self._pdf.cell(0, 10, subtitle, align="C", ln=True)
        self._pdf.ln(10)

        self._pdf.set_font(FONT_FAMILY, "", 11)
        for line in details:
            self._pdf.cell(0, 8, line, align="C", ln=True)

        self._pdf.set_auto_page_break(auto=previous_break, margin=previous_margin)
        self._pdf._suppress_header = False
        self._pdf._suppress_footer = False
        self._content_started = False

    def add_section_title(self, text: str) -> None:
        """Ajouter un titre de section coloré."""

        self._ensure_content_page()
        self._ensure_space(10)
        self._pdf.set_text_color(*PRIMARY_COLOR)
        self._pdf.set_font(FONT_FAMILY, "B", 15)
        self._pdf.cell(0, 10, text, ln=True)
        self._pdf.ln(2)
        self._pdf.set_text_color(*self._default_text_color)

    def add_paragraph(self, text: str, bold: bool = False, size: int = 11) -> None:
        """Ajouter un paragraphe simple."""

        self._ensure_content_page()
        font_style = "B" if bold else ""
        self._pdf.set_font(FONT_FAMILY, font_style, size)
        self._ensure_space(SECTION_SPACING)
        self._pdf.multi_cell(0, 6, text)
        self._pdf.ln(1)

    def add_table(self, config: TableConfig) -> None:
        """Ajouter un tableau structuré."""

        headers = list(config.headers)
        rows = list(config.rows)
        if not headers:
            return

        self._ensure_content_page()
        if config.column_widths is not None:
            column_widths = list(config.column_widths)
        else:
            column_widths = [self._available_width / len(headers)] * len(headers)

        header_height = 8
        row_height = 7
<<<<<<< HEAD
        decorate_first_column = config.first_column_is_category
=======
        decorate_first_column = bool(headers and "catégorie" in headers[0].lower())
>>>>>>> cb1141bf

        self._pdf.set_font(FONT_FAMILY, "B", 13)
        self._ensure_space(header_height + 6)
        self._pdf.cell(0, 9, config.title, ln=True)

        self._pdf.set_font(FONT_FAMILY, "B", 10)
        self._pdf.set_fill_color(*PRIMARY_COLOR)
        self._pdf.set_text_color(*HEADER_TEXT_COLOR)
        self._pdf.set_draw_color(*BORDER_COLOR)
        self._draw_row(headers, column_widths, header_height, fill=True)

        self._pdf.set_font(FONT_FAMILY, "", 10)
        self._pdf.set_text_color(*self._default_text_color)

        if not rows:
<<<<<<< HEAD
            empty_row = [self._translations.table_empty] + [""] * (len(headers) - 1)
=======
            empty_row = ["Aucune donnée disponible"] + [""] * (len(headers) - 1)
>>>>>>> cb1141bf
            self._draw_row(empty_row, column_widths, row_height, fill=True)
            self._pdf.ln(1)
            return

        emphasize = set(config.emphasize_rows or [])

        for index, row in enumerate(rows):
            str_row = ["" if value is None else str(value) for value in row]
            if decorate_first_column and str_row:
                str_row[0] = _decorate_category(str_row[0])
            fill_color = ZEBRA_COLORS[index % 2]
            text_color = self._default_text_color
            font_style = ""

            if index in emphasize:
                fill_color = TOTAL_FILL_COLOR
                text_color = TOTAL_TEXT_COLOR
                font_style = "B"

            self._draw_row(
                str_row,
                column_widths,
                row_height,
                fill=True,
                fill_color=fill_color,
                text_color=text_color,
                font_style=font_style,
            )

        self._pdf.ln(1)
        self._pdf.set_text_color(*self._default_text_color)

    def add_chart(
        self,
        title: str,
<<<<<<< HEAD
        series: Sequence[Tuple[str, float, str]],
        ylabel: Optional[str] = None,
    ) -> None:
=======

        series: Sequence[Tuple[str, float, str]],
        ylabel: Optional[str] = None,
    ) -> None:

>>>>>>> cb1141bf
        """Dessiner un graphique en barres/gauges directement avec fpdf2."""

        if not series:
            return

<<<<<<< HEAD
=======

>>>>>>> cb1141bf
        values = [value for _, value, _ in series]
        if not any(abs(value) > 1e-6 for value in values):
            return

        units = {unit for _, _, unit in series if unit}
        if ylabel is None and len(units) == 1:
            (ylabel,) = tuple(units)

<<<<<<< HEAD
=======

>>>>>>> cb1141bf
        num_bars = len(series)
        bar_height = 8
        bar_spacing = 4
        padding_top = 8
        padding_bottom = 8
        chart_height = padding_top + padding_bottom + num_bars * bar_height + max(0, num_bars - 1) * bar_spacing

        self._ensure_content_page()
        self._ensure_space(chart_height + 20)
        self._pdf.set_font(FONT_FAMILY, "B", 12)
        self._pdf.cell(0, 8, title, ln=True)
        if ylabel:
            self._pdf.set_font(FONT_FAMILY, "", 9)
            self._pdf.set_text_color(*LIGHT_TEXT_COLOR)
<<<<<<< HEAD
            units_label = self._translations.chart_units.format(unit=ylabel)
            self._pdf.cell(0, 5, units_label, ln=True)
=======
            self._pdf.cell(0, 5, f"Unités : {ylabel}", ln=True)
>>>>>>> cb1141bf
            self._pdf.set_text_color(*self._default_text_color)
        else:
            self._pdf.ln(1)

        chart_left = self._pdf.l_margin
        chart_width = self._available_width
        value_width = max(32.0, min(60.0, chart_width * 0.18))
        label_width = max(45.0, min(90.0, chart_width * 0.38))
        bar_area_width = chart_width - label_width - value_width - 8
        if bar_area_width < 70:
            label_width = max(40.0, chart_width - value_width - 70.0 - 8.0)
            bar_area_width = chart_width - label_width - value_width - 8
        if bar_area_width < 60:
            value_width = max(30.0, chart_width - label_width - 60.0 - 8.0)
            bar_area_width = chart_width - label_width - value_width - 8
        bar_area_width = max(55.0, bar_area_width)

        chart_top = self._pdf.get_y()
        self._pdf.set_fill_color(*CHART_BACKGROUND)
        self._pdf.set_draw_color(*BORDER_COLOR)
        self._pdf.rect(chart_left, chart_top, chart_width, chart_height, style="F")
        self._pdf.rect(chart_left, chart_top, chart_width, chart_height)

        bar_area_left = chart_left + label_width + 4
        positive_max = max((value for value in values if value > 0), default=0.0)
        negative_min = min((value for value in values if value < 0), default=0.0)

        if positive_max > 0 and negative_min < 0:
            total_span = positive_max + abs(negative_min)
            zero_x = bar_area_left + (abs(negative_min) / total_span) * bar_area_width
        elif positive_max > 0:
            zero_x = bar_area_left
        else:
            zero_x = bar_area_left + bar_area_width

        positive_span = bar_area_left + bar_area_width - zero_x
        negative_span = zero_x - bar_area_left
        positive_scale = positive_span / positive_max if positive_max > 0 else 0
        negative_scale = negative_span / abs(negative_min) if negative_min < 0 else 0

        self._pdf.set_draw_color(*BAR_BORDER_COLOR)
        self._pdf.line(zero_x, chart_top, zero_x, chart_top + chart_height)

        current_y = chart_top + padding_top
        for label, value, unit in series:
            track_top = current_y
            category_color = _get_category_color(label)
            self._pdf.set_fill_color(*BAR_TRACK_COLOR)
            self._pdf.rect(bar_area_left, track_top, bar_area_width, bar_height, style="F")

            if value >= 0 and positive_scale > 0:
                bar_width = max(0.5, value * positive_scale)
                self._pdf.set_fill_color(*category_color)
                self._pdf.rect(zero_x, track_top, bar_width, bar_height, style="F")
            elif value < 0 and negative_scale > 0:
                bar_width = max(0.5, abs(value) * negative_scale)
                self._pdf.set_fill_color(*category_color)
                self._pdf.rect(zero_x - bar_width, track_top, bar_width, bar_height, style="F")

            self._pdf.set_draw_color(*BAR_BORDER_COLOR)
            self._pdf.rect(bar_area_left, track_top, bar_area_width, bar_height)

            self._pdf.set_text_color(*TEXT_COLOR)
            self._pdf.set_font(FONT_FAMILY, "", 10)
            label_text = _decorate_category(label)
            self._pdf.set_xy(chart_left + 4, track_top + 1)
            self._pdf.cell(label_width - 4, bar_height - 2, label_text, align="L")

            value_text = _format_measure(value, unit)
            self._pdf.set_xy(bar_area_left + bar_area_width + 4, track_top + 1)
            self._pdf.cell(value_width, bar_height - 2, value_text, align="R")

            current_y += bar_height + bar_spacing

        self._pdf.set_y(chart_top + chart_height + 4)

<<<<<<< HEAD
    def compute_column_widths(self, weights: Sequence[float]) -> List[float]:
=======

    def compute_column_widths(self, weights: Sequence[float]) -> List[float]:

>>>>>>> cb1141bf
        """Convertir des poids relatifs en largeurs exploitables par FPDF."""

        if not weights:
            raise ValueError("Les poids de colonne ne peuvent pas être vides")

        total_weight = sum(weights)
        if total_weight <= 0:
            raise ValueError("Les poids de colonne doivent avoir une somme positive")

        available = self._available_width
        return [(weight / total_weight) * available for weight in weights]

    def add_footer(self, text: str) -> None:
        """Ajouter un texte informatif discret en fin de rapport."""

        self._ensure_content_page()
        self._pdf.set_font(FONT_FAMILY, "", 9)
        self._ensure_space(5)
        self._pdf.set_text_color(*LIGHT_TEXT_COLOR)
        self._pdf.multi_cell(0, 5, text)
        self._pdf.set_text_color(*self._default_text_color)

    def output(self, path: str) -> None:
<<<<<<< HEAD
=======

>>>>>>> cb1141bf
        """Sauvegarder le PDF en garantissant le nettoyage des ressources."""

        with ExitStack() as stack:
            stack.callback(self._cleanup_resources)
            self._pdf.output(path)

<<<<<<< HEAD
=======

>>>>>>> cb1141bf
    def _cleanup_resources(self) -> None:
        """Nettoyer les répertoires temporaires."""

        cache = getattr(self, "_font_cache", None)
        if cache is not None:
            cache.cleanup()
            self._font_cache = None

        assets_cache = getattr(self, "_assets_cache", None)
        if assets_cache is not None:
            assets_cache.cleanup()
            self._assets_cache = None

    def __del__(self) -> None:  # pragma: no cover - best effort cleanup
        self._cleanup_resources()

    def _ensure_content_page(self) -> None:
        if not self._content_started:
            self._pdf.add_page()
            self._content_started = True

    def _draw_row(
        self,
        row: Sequence[str],
        column_widths: Sequence[float],
        height: float,
        *,
        fill: bool = False,
<<<<<<< HEAD
        fill_color: Optional[Tuple[int, int, int]] = None,
        text_color: Optional[Tuple[int, int, int]] = None,
=======

        fill_color: Optional[Tuple[int, int, int]] = None,
        text_color: Optional[Tuple[int, int, int]] = None,

>>>>>>> cb1141bf
        font_style: str = "",
    ) -> None:
        """Dessiner une ligne du tableau."""

        if fill_color is not None:
            self._pdf.set_fill_color(*fill_color)
        if text_color is not None:
            self._pdf.set_text_color(*text_color)
        self._pdf.set_font(FONT_FAMILY, font_style, 10)
        self._ensure_space(height)

        for index, (value, width) in enumerate(zip(row, column_widths)):
            align = "R" if index == len(row) - 1 else "L"
            self._pdf.cell(width, height, value, border=1, align=align, fill=fill)
        self._pdf.ln(height)

    def _ensure_space(self, height: float) -> None:
        """Ajouter une page si besoin."""

        self._ensure_content_page()
        if self._pdf.get_y() + height > self._pdf.page_break_trigger:
            self._pdf.add_page()

    def _validate_logo(self, logo_path: Optional[Union[str, Path]]) -> Optional[Path]:
        if not logo_path:
            return None
        path = Path(logo_path)
        if path.exists() and path.is_file():
            return path
        return None


def _decorate_category(label: str) -> str:
    """Ajouter une icône appropriée devant une catégorie si disponible."""

    normalized = label.strip()
    lowered = normalized.lower()
    for keyword, icon in _CATEGORY_ICON_HINTS:
        if keyword in lowered and not normalized.startswith(icon):
            return f"{icon} {normalized}"
    return normalized


def _get_category_color(label: str) -> Tuple[int, int, int]:
    """Choisir une couleur fixe en fonction de la catégorie."""

    lowered = label.lower()
    for keyword, color in _CATEGORY_COLORS:
        if keyword in lowered:
            return color
    return PRIMARY_COLOR


def _format_measure(value: float, unit: Optional[str]) -> str:
    """Formater une valeur numérique avec unité."""

    formatted = _format_number(value)
    return f"{formatted} {unit}".strip() if unit else formatted


def _format_number(value: float) -> str:
    """Formater un nombre pour l'affichage dans le PDF."""

    magnitude = abs(value)
    if magnitude >= 1000:
        formatted = f"{value:,.0f}"
    elif magnitude >= 100:
        formatted = f"{value:,.1f}"
    else:
        formatted = f"{value:,.2f}"
    return formatted.replace(",", " ")

<<<<<<< HEAD
=======

>>>>>>> cb1141bf

__all__ = ["EnergyPDFBuilder", "TableConfig"]<|MERGE_RESOLUTION|>--- conflicted
+++ resolved
@@ -7,19 +7,15 @@
 from datetime import datetime
 from pathlib import Path
 from tempfile import TemporaryDirectory
-<<<<<<< HEAD
-=======
-
->>>>>>> cb1141bf
+
 from typing import Dict, Iterable, List, Optional, Sequence, Tuple, Union
 
 from fpdf import FPDF
 
 from .font_data import FONT_DATA
-<<<<<<< HEAD
+
 from .translations import ReportTranslations
-=======
->>>>>>> cb1141bf
+
 
 FONT_FAMILY = "DejaVuSans"
 _FONT_FILES: Dict[str, str] = {
@@ -36,19 +32,13 @@
 TOTAL_FILL_COLOR = (235, 239, 243)
 TOTAL_TEXT_COLOR = (87, 96, 106)
 SECTION_SPACING = 6
-<<<<<<< HEAD
-=======
-
->>>>>>> cb1141bf
+
 CHART_BACKGROUND = (245, 249, 253)
 BAR_TRACK_COLOR = (226, 235, 243)
 BAR_BORDER_COLOR = (202, 214, 223)
 
 _CATEGORY_COLORS: Tuple[Tuple[str, Tuple[int, int, int]], ...] = (
-<<<<<<< HEAD
-=======
-
->>>>>>> cb1141bf
+
     ("solaire", (241, 196, 15)),
     ("électricité", (52, 152, 219)),
     ("réseau", (52, 152, 219)),
@@ -60,10 +50,7 @@
 )
 
 _CATEGORY_ICON_HINTS: Tuple[Tuple[str, str], ...] = (
-<<<<<<< HEAD
-=======
-
->>>>>>> cb1141bf
+
     ("solaire", "🌞"),
     ("réseau", "⚡"),
     ("électricité", "⚡"),
@@ -120,17 +107,14 @@
 
 
 @dataclass
-<<<<<<< HEAD
-=======
-
->>>>>>> cb1141bf
+
 class TableConfig:
     """Configuration d'un tableau à insérer dans le PDF."""
 
     title: str
     headers: Sequence[str]
     rows: Iterable[Sequence[str]]
-<<<<<<< HEAD
+
     column_widths: Optional[Sequence[float]] = None
     emphasize_rows: Optional[Sequence[int]] = None
     first_column_is_category: bool = False
@@ -138,20 +122,21 @@
 
 class EnergyReportPDF(FPDF):
     """PDF thématisé avec en-tête et pied de page personnalisés."""
-=======
-
-    column_widths: Optional[Sequence[float]] = None
-    emphasize_rows: Optional[Sequence[int]] = None
-
-
-class EnergyReportPDF(FPDF):
-    """PDF thématisé avec en-tête et pied de page personnalisés."""
-
-    def __init__(self, title: str, period_label: str, generated_at: datetime) -> None:
+
+
+    def __init__(
+        self,
+        title: str,
+        period_label: str,
+        generated_at: datetime,
+
+        translations: ReportTranslations,
+    ) -> None:
         super().__init__()
         self.report_title = title
         self.period_label = period_label
         self.generated_at = generated_at
+        self.translations = translations
         self._suppress_header = False
         self._suppress_footer = False
         self.set_margins(15, 22, 15)
@@ -180,56 +165,6 @@
         self.set_y(-15)
         self.set_font(FONT_FAMILY, "", 9)
         self.set_text_color(*LIGHT_TEXT_COLOR)
-        self.cell(0, 5, f"Page {self.page_no()} sur {{nb}}", align="L")
-        self.cell(0, 5, f"Généré le {self.generated_at.strftime('%d/%m/%Y %H:%M')}", align="R")
-        self.set_text_color(*TEXT_COLOR)
-
-
-class EnergyPDFBuilder:
-    """Constructeur simplifié de rapports PDF professionnels."""
->>>>>>> cb1141bf
-
-    def __init__(
-        self,
-        title: str,
-        period_label: str,
-        generated_at: datetime,
-<<<<<<< HEAD
-        translations: ReportTranslations,
-    ) -> None:
-        super().__init__()
-        self.report_title = title
-        self.period_label = period_label
-        self.generated_at = generated_at
-        self.translations = translations
-        self._suppress_header = False
-        self._suppress_footer = False
-        self.set_margins(15, 22, 15)
-
-    def header(self) -> None:  # pragma: no cover - géré par fpdf
-        if self._suppress_header:
-            return
-
-        available_width = self.w - self.l_margin - self.r_margin
-        self.set_xy(self.l_margin, 12)
-        self.set_fill_color(*PRIMARY_COLOR)
-        self.set_text_color(*HEADER_TEXT_COLOR)
-        self.set_draw_color(*PRIMARY_COLOR)
-        self.set_font(FONT_FAMILY, "B", 12)
-        self.cell(available_width, 8, self.report_title, border=0, ln=1, fill=True)
-        self.set_font(FONT_FAMILY, "", 9)
-        self.cell(available_width, 6, self.period_label, border=0, ln=1, fill=True)
-        self.ln(3)
-        self.set_text_color(*TEXT_COLOR)
-        self.set_draw_color(*BORDER_COLOR)
-
-    def footer(self) -> None:  # pragma: no cover - géré par fpdf
-        if self._suppress_footer:
-            return
-
-        self.set_y(-15)
-        self.set_font(FONT_FAMILY, "", 9)
-        self.set_text_color(*LIGHT_TEXT_COLOR)
         page_text = self.translations.footer_page.format(
             current=self.page_no(), total="{nb}"
         )
@@ -259,18 +194,7 @@
         self._pdf.set_auto_page_break(auto=True, margin=18)
         self._pdf.alias_nb_pages()
         self._font_cache = _register_unicode_fonts(self._pdf)
-=======
-        logo_path: Optional[Union[str, Path]] = None,
-
-    ) -> None:
-        """Initialiser le générateur de PDF."""
-
-        self._pdf = EnergyReportPDF(title, period_label, generated_at)
-        self._pdf.set_auto_page_break(auto=True, margin=18)
-        self._pdf.alias_nb_pages()
-        self._font_cache = _register_unicode_fonts(self._pdf)
-
->>>>>>> cb1141bf
+
         self._logo_path = self._validate_logo(logo_path)
         self._content_started = False
         self._pdf.set_title(title)
@@ -288,13 +212,9 @@
         self,
         subtitle: str,
         details: Sequence[str],
-<<<<<<< HEAD
+
         logo_path: Optional[Union[str, Path]] = None,
-=======
-
-        logo_path: Optional[Union[str, Path]] = None,
-
->>>>>>> cb1141bf
+
     ) -> None:
         """Ajouter une page de garde élégante."""
 
@@ -372,11 +292,9 @@
 
         header_height = 8
         row_height = 7
-<<<<<<< HEAD
+
         decorate_first_column = config.first_column_is_category
-=======
-        decorate_first_column = bool(headers and "catégorie" in headers[0].lower())
->>>>>>> cb1141bf
+
 
         self._pdf.set_font(FONT_FAMILY, "B", 13)
         self._ensure_space(header_height + 6)
@@ -392,11 +310,9 @@
         self._pdf.set_text_color(*self._default_text_color)
 
         if not rows:
-<<<<<<< HEAD
+
             empty_row = [self._translations.table_empty] + [""] * (len(headers) - 1)
-=======
-            empty_row = ["Aucune donnée disponible"] + [""] * (len(headers) - 1)
->>>>>>> cb1141bf
+
             self._draw_row(empty_row, column_widths, row_height, fill=True)
             self._pdf.ln(1)
             return
@@ -432,26 +348,17 @@
     def add_chart(
         self,
         title: str,
-<<<<<<< HEAD
+
         series: Sequence[Tuple[str, float, str]],
         ylabel: Optional[str] = None,
     ) -> None:
-=======
-
-        series: Sequence[Tuple[str, float, str]],
-        ylabel: Optional[str] = None,
-    ) -> None:
-
->>>>>>> cb1141bf
+
         """Dessiner un graphique en barres/gauges directement avec fpdf2."""
 
         if not series:
             return
 
-<<<<<<< HEAD
-=======
-
->>>>>>> cb1141bf
+
         values = [value for _, value, _ in series]
         if not any(abs(value) > 1e-6 for value in values):
             return
@@ -460,10 +367,6 @@
         if ylabel is None and len(units) == 1:
             (ylabel,) = tuple(units)
 
-<<<<<<< HEAD
-=======
-
->>>>>>> cb1141bf
         num_bars = len(series)
         bar_height = 8
         bar_spacing = 4
@@ -478,12 +381,10 @@
         if ylabel:
             self._pdf.set_font(FONT_FAMILY, "", 9)
             self._pdf.set_text_color(*LIGHT_TEXT_COLOR)
-<<<<<<< HEAD
+
             units_label = self._translations.chart_units.format(unit=ylabel)
             self._pdf.cell(0, 5, units_label, ln=True)
-=======
-            self._pdf.cell(0, 5, f"Unités : {ylabel}", ln=True)
->>>>>>> cb1141bf
+
             self._pdf.set_text_color(*self._default_text_color)
         else:
             self._pdf.ln(1)
@@ -560,13 +461,9 @@
 
         self._pdf.set_y(chart_top + chart_height + 4)
 
-<<<<<<< HEAD
+
     def compute_column_widths(self, weights: Sequence[float]) -> List[float]:
-=======
-
-    def compute_column_widths(self, weights: Sequence[float]) -> List[float]:
-
->>>>>>> cb1141bf
+
         """Convertir des poids relatifs en largeurs exploitables par FPDF."""
 
         if not weights:
@@ -590,20 +487,14 @@
         self._pdf.set_text_color(*self._default_text_color)
 
     def output(self, path: str) -> None:
-<<<<<<< HEAD
-=======
-
->>>>>>> cb1141bf
+
         """Sauvegarder le PDF en garantissant le nettoyage des ressources."""
 
         with ExitStack() as stack:
             stack.callback(self._cleanup_resources)
             self._pdf.output(path)
 
-<<<<<<< HEAD
-=======
-
->>>>>>> cb1141bf
+
     def _cleanup_resources(self) -> None:
         """Nettoyer les répertoires temporaires."""
 
@@ -632,15 +523,10 @@
         height: float,
         *,
         fill: bool = False,
-<<<<<<< HEAD
+
         fill_color: Optional[Tuple[int, int, int]] = None,
         text_color: Optional[Tuple[int, int, int]] = None,
-=======
-
-        fill_color: Optional[Tuple[int, int, int]] = None,
-        text_color: Optional[Tuple[int, int, int]] = None,
-
->>>>>>> cb1141bf
+
         font_style: str = "",
     ) -> None:
         """Dessiner une ligne du tableau."""
@@ -713,9 +599,6 @@
         formatted = f"{value:,.2f}"
     return formatted.replace(",", " ")
 
-<<<<<<< HEAD
-=======
-
->>>>>>> cb1141bf
+
 
 __all__ = ["EnergyPDFBuilder", "TableConfig"]