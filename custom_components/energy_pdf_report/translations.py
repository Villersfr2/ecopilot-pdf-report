--- conflicted
+++ resolved
@@ -88,17 +88,12 @@
         co2_savings_label="Économie",
         co2_balance_sentence="Émissions totales : {emissions} • Économies : {savings} • Bilan net : {balance}.",
         co2_sensor_labels={
-<<<<<<< HEAD
+
             "co2_electricity": "Électricité (scope 2)",
             "co2_gas": "Gaz",
             "co2_water": "Eau",
             "co2_savings": "Économies solaire (autoconsommation)",
-=======
-            "co2_electricity": "Électricité",
-            "co2_mazout": "Mazout",
-            "co2_water": "Eau chaude sanitaire",
-            "co2_savings": "Économies / compensation",
->>>>>>> e9562670
+
         },
         conclusion_title="Conclusion",
         conclusion_total="Le flux net observé sur la période atteint {total}.",
@@ -145,17 +140,12 @@
         co2_savings_label="Saving",
         co2_balance_sentence="Total emissions: {emissions} • Savings: {savings} • Net balance: {balance}.",
         co2_sensor_labels={
-<<<<<<< HEAD
+
             "co2_electricity": "Electricity (scope 2)",
             "co2_gas": "Gas",
             "co2_water": "Water",
             "co2_savings": "Solar self-consumption savings",
-=======
-            "co2_electricity": "Electricity",
-            "co2_mazout": "Heating oil",
-            "co2_water": "Domestic hot water",
-            "co2_savings": "Savings / offset",
->>>>>>> e9562670
+
         },
         conclusion_title="Conclusion",
         conclusion_total="The net flow observed over the period is {total}.",
@@ -202,17 +192,12 @@
         co2_savings_label="Besparing",
         co2_balance_sentence="Totale uitstoot: {emissions} • Besparingen: {savings} • Nettoresultaat: {balance}.",
         co2_sensor_labels={
-<<<<<<< HEAD
+
             "co2_electricity": "Elektriciteit (scope 2)",
             "co2_gas": "Gas",
             "co2_water": "Water",
             "co2_savings": "Zonnebesparing (eigen verbruik)",
-=======
-            "co2_electricity": "Elektriciteit",
-            "co2_mazout": "Stookolie",
-            "co2_water": "Sanitair warm water",
-            "co2_savings": "Besparingen / compensatie",
->>>>>>> e9562670
+
         },
         conclusion_title="Conclusie",
         conclusion_total="De netto stroom over de periode bedraagt {total}.",
