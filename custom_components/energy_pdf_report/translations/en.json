--- conflicted
+++ resolved
@@ -3,7 +3,7 @@
     "step": {
       "user": {
         "data": {
-<<<<<<< HEAD
+
           "co2_sensor_electricity": "Electricity CO₂ sensor",
           "co2_sensor_gas": "Gas CO₂ sensor",
           "co2_sensor_water": "Water CO₂ sensor",
@@ -14,22 +14,7 @@
           "co2_sensor_gas": "Entity ID providing gas emissions statistics (default: sensor.co2_gaz_jour).",
           "co2_sensor_water": "Entity ID providing water emissions statistics (default: sensor.co2_eau_jour).",
           "co2_sensor_savings": "Entity ID providing CO₂ savings statistics (default: sensor.co2_savings_today)."
-=======
-          "output_dir": "Output directory",
-          "filename_pattern": "Filename pattern",
-          "default_report_type": "Default report type",
-          "language": "Report language",
-          "co2_electricity_sensor": "Electricity CO₂ sensor",
-          "co2_gas_sensor": "Gas CO₂ sensor",
-          "co2_water_sensor": "Water CO₂ sensor",
-          "co2_savings_sensor": "Savings CO₂ sensor"
-        },
-        "data_description": {
-          "co2_electricity_sensor": "Entity ID of the sensor providing CO₂ emissions linked to electricity consumption.",
-          "co2_gas_sensor": "Entity ID of the sensor providing CO₂ emissions linked to gas usage.",
-          "co2_water_sensor": "Entity ID of the sensor providing CO₂ emissions linked to water consumption.",
-          "co2_savings_sensor": "Entity ID of the sensor tracking avoided CO₂ emissions (savings). Leave empty to hide the row."
->>>>>>> f477bebf
+
         }
       },
       "reinstall_confirm": {
@@ -48,7 +33,7 @@
         "title": "Energy PDF Report options",
         "description": "Configure the default output directory, reporting period and filename pattern used when generating PDFs.",
         "data": {
-<<<<<<< HEAD
+
           "co2_sensor_electricity": "Electricity CO₂ sensor",
           "co2_sensor_gas": "Gas CO₂ sensor",
           "co2_sensor_water": "Water CO₂ sensor",
@@ -59,22 +44,7 @@
           "co2_sensor_gas": "Entity ID providing gas emissions statistics (default: sensor.co2_gaz_jour).",
           "co2_sensor_water": "Entity ID providing water emissions statistics (default: sensor.co2_eau_jour).",
           "co2_sensor_savings": "Entity ID providing CO₂ savings statistics (default: sensor.co2_savings_today)."
-=======
-          "output_dir": "Output directory",
-          "filename_pattern": "Filename pattern",
-          "default_report_type": "Default report type",
-          "language": "Report language",
-          "co2_electricity_sensor": "Electricity CO₂ sensor",
-          "co2_gas_sensor": "Gas CO₂ sensor",
-          "co2_water_sensor": "Water CO₂ sensor",
-          "co2_savings_sensor": "Savings CO₂ sensor"
-        },
-        "data_description": {
-          "co2_electricity_sensor": "Entity ID of the sensor providing CO₂ emissions linked to electricity consumption.",
-          "co2_gas_sensor": "Entity ID of the sensor providing CO₂ emissions linked to gas usage.",
-          "co2_water_sensor": "Entity ID of the sensor providing CO₂ emissions linked to water consumption.",
-          "co2_savings_sensor": "Entity ID of the sensor tracking avoided CO₂ emissions (savings). Leave empty to hide the row."
->>>>>>> f477bebf
+
         }
       }
     }
