{
  "config": {
    "step": {
      "user": {
        "data": {
<<<<<<< HEAD
          "co2_sensor_electricity": "Capteur CO₂ électricité",
          "co2_sensor_gas": "Capteur CO₂ gaz",
          "co2_sensor_water": "Capteur CO₂ eau",
          "co2_sensor_savings": "Capteur économies de CO₂"
        },
        "data_description": {
          "co2_sensor_electricity": "Identifiant de l'entité fournissant les émissions d'électricité (par défaut : sensor.co2_scope_2_electricite_co2_prod_daily_precis).",
          "co2_sensor_gas": "Identifiant de l'entité fournissant les émissions de gaz (par défaut : sensor.co2_gaz_jour).",
          "co2_sensor_water": "Identifiant de l'entité fournissant les émissions liées à l'eau (par défaut : sensor.co2_eau_jour).",
          "co2_sensor_savings": "Identifiant de l'entité indiquant les économies de CO₂ (par défaut : sensor.co2_savings_today)."
=======
          "output_dir": "Répertoire de sortie",
          "filename_pattern": "Modèle de nom de fichier",
          "default_report_type": "Type de rapport par défaut",
          "language": "Langue du rapport",
          "co2_electricity_sensor": "Capteur CO₂ électricité",
          "co2_gas_sensor": "Capteur CO₂ gaz",
          "co2_water_sensor": "Capteur CO₂ eau",
          "co2_savings_sensor": "Capteur CO₂ économies"
        },
        "data_description": {
          "co2_electricity_sensor": "Identifiant de l'entité qui fournit les émissions de CO₂ liées à la consommation d'électricité.",
          "co2_gas_sensor": "Identifiant de l'entité qui fournit les émissions de CO₂ liées à l'utilisation du gaz.",
          "co2_water_sensor": "Identifiant de l'entité qui fournit les émissions de CO₂ liées à la consommation d'eau.",
          "co2_savings_sensor": "Identifiant de l'entité qui suit les émissions de CO₂ évitées (économies). Laissez vide pour masquer la ligne."
>>>>>>> f477bebf
        }
      },
      "reinstall_confirm": {
        "title": "Remplacer la configuration existante",
        "description": "Une configuration Energy PDF Report (« {title} ») est déjà présente. Validez pour la supprimer et la réinstaller."
      }
    },
    "abort": {
      "remove_failed": "La suppression de l'ancienne configuration a échoué. Réessayez depuis Paramètres > Appareils et services.",
      "already_configured": "Energy PDF Report est déjà configuré."
    }
  },
  "options": {
    "step": {
      "init": {
        "title": "Options du rapport PDF énergie",
        "description": "Définissez le répertoire de sortie, la période par défaut et le modèle de nom de fichier utilisés lors de la génération des PDF.",
        "data": {
<<<<<<< HEAD
          "co2_sensor_electricity": "Capteur CO₂ électricité",
          "co2_sensor_gas": "Capteur CO₂ gaz",
          "co2_sensor_water": "Capteur CO₂ eau",
          "co2_sensor_savings": "Capteur économies de CO₂"
        },
        "data_description": {
          "co2_sensor_electricity": "Identifiant de l'entité fournissant les émissions d'électricité (par défaut : sensor.co2_scope_2_electricite_co2_prod_daily_precis).",
          "co2_sensor_gas": "Identifiant de l'entité fournissant les émissions de gaz (par défaut : sensor.co2_gaz_jour).",
          "co2_sensor_water": "Identifiant de l'entité fournissant les émissions liées à l'eau (par défaut : sensor.co2_eau_jour).",
          "co2_sensor_savings": "Identifiant de l'entité indiquant les économies de CO₂ (par défaut : sensor.co2_savings_today)."
        }
=======
          "output_dir": "Répertoire de sortie",
          "filename_pattern": "Modèle de nom de fichier",
          "default_report_type": "Type de rapport par défaut",
          "language": "Langue du rapport",
          "co2_electricity_sensor": "Capteur CO₂ électricité",
          "co2_gas_sensor": "Capteur CO₂ gaz",
          "co2_water_sensor": "Capteur CO₂ eau",
          "co2_savings_sensor": "Capteur CO₂ économies"
        },
        "data_description": {
          "co2_electricity_sensor": "Identifiant de l'entité qui fournit les émissions de CO₂ liées à la consommation d'électricité.",
          "co2_gas_sensor": "Identifiant de l'entité qui fournit les émissions de CO₂ liées à l'utilisation du gaz.",
          "co2_water_sensor": "Identifiant de l'entité qui fournit les émissions de CO₂ liées à la consommation d'eau.",
          "co2_savings_sensor": "Identifiant de l'entité qui suit les émissions de CO₂ évitées (économies). Laissez vide pour masquer la ligne."
        }

>>>>>>> f477bebf
      }
    }
  }
}<|MERGE_RESOLUTION|>--- conflicted
+++ resolved
@@ -3,7 +3,7 @@
     "step": {
       "user": {
         "data": {
-<<<<<<< HEAD
+
           "co2_sensor_electricity": "Capteur CO₂ électricité",
           "co2_sensor_gas": "Capteur CO₂ gaz",
           "co2_sensor_water": "Capteur CO₂ eau",
@@ -14,22 +14,7 @@
           "co2_sensor_gas": "Identifiant de l'entité fournissant les émissions de gaz (par défaut : sensor.co2_gaz_jour).",
           "co2_sensor_water": "Identifiant de l'entité fournissant les émissions liées à l'eau (par défaut : sensor.co2_eau_jour).",
           "co2_sensor_savings": "Identifiant de l'entité indiquant les économies de CO₂ (par défaut : sensor.co2_savings_today)."
-=======
-          "output_dir": "Répertoire de sortie",
-          "filename_pattern": "Modèle de nom de fichier",
-          "default_report_type": "Type de rapport par défaut",
-          "language": "Langue du rapport",
-          "co2_electricity_sensor": "Capteur CO₂ électricité",
-          "co2_gas_sensor": "Capteur CO₂ gaz",
-          "co2_water_sensor": "Capteur CO₂ eau",
-          "co2_savings_sensor": "Capteur CO₂ économies"
-        },
-        "data_description": {
-          "co2_electricity_sensor": "Identifiant de l'entité qui fournit les émissions de CO₂ liées à la consommation d'électricité.",
-          "co2_gas_sensor": "Identifiant de l'entité qui fournit les émissions de CO₂ liées à l'utilisation du gaz.",
-          "co2_water_sensor": "Identifiant de l'entité qui fournit les émissions de CO₂ liées à la consommation d'eau.",
-          "co2_savings_sensor": "Identifiant de l'entité qui suit les émissions de CO₂ évitées (économies). Laissez vide pour masquer la ligne."
->>>>>>> f477bebf
+
         }
       },
       "reinstall_confirm": {
@@ -48,7 +33,7 @@
         "title": "Options du rapport PDF énergie",
         "description": "Définissez le répertoire de sortie, la période par défaut et le modèle de nom de fichier utilisés lors de la génération des PDF.",
         "data": {
-<<<<<<< HEAD
+
           "co2_sensor_electricity": "Capteur CO₂ électricité",
           "co2_sensor_gas": "Capteur CO₂ gaz",
           "co2_sensor_water": "Capteur CO₂ eau",
@@ -60,24 +45,7 @@
           "co2_sensor_water": "Identifiant de l'entité fournissant les émissions liées à l'eau (par défaut : sensor.co2_eau_jour).",
           "co2_sensor_savings": "Identifiant de l'entité indiquant les économies de CO₂ (par défaut : sensor.co2_savings_today)."
         }
-=======
-          "output_dir": "Répertoire de sortie",
-          "filename_pattern": "Modèle de nom de fichier",
-          "default_report_type": "Type de rapport par défaut",
-          "language": "Langue du rapport",
-          "co2_electricity_sensor": "Capteur CO₂ électricité",
-          "co2_gas_sensor": "Capteur CO₂ gaz",
-          "co2_water_sensor": "Capteur CO₂ eau",
-          "co2_savings_sensor": "Capteur CO₂ économies"
-        },
-        "data_description": {
-          "co2_electricity_sensor": "Identifiant de l'entité qui fournit les émissions de CO₂ liées à la consommation d'électricité.",
-          "co2_gas_sensor": "Identifiant de l'entité qui fournit les émissions de CO₂ liées à l'utilisation du gaz.",
-          "co2_water_sensor": "Identifiant de l'entité qui fournit les émissions de CO₂ liées à la consommation d'eau.",
-          "co2_savings_sensor": "Identifiant de l'entité qui suit les émissions de CO₂ évitées (économies). Laissez vide pour masquer la ligne."
-        }
 
->>>>>>> f477bebf
       }
     }
   }
